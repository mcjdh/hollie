--- conflicted
+++ resolved
@@ -428,17 +428,9 @@
         
         let isFullscreenOpen = false;
         let exitListeners = [];
-        let currentViz = '';
-
-        function open_viz(file) {
-<<<<<<< HEAD
-            if (isFullscreenOpen && currentViz === file) return;
-            currentViz = file;
-            frameElem.src = 'visualizations/' + file;
-=======
+        let currentViz = '';        function open_viz(file) {
             const newSrc = 'visualizations/' + file;
             if (frameElem.src !== newSrc) frameElem.src = newSrc;
->>>>>>> 9fbdf0de
             fsElem.style.display = 'block';
             document.body.style.overflow = 'hidden';
             isFullscreenOpen = true;
