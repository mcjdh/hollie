<!DOCTYPE html>
<html>
<head>
    <meta charset="UTF-8">
    <meta name="viewport" content="width=device-width, initial-scale=1.0">    <title>◆○●◇ ⚡∇⊱◉⊰∇⚡ ◇●○◆</title>
    <link rel="stylesheet" href="palette.css">
    <style>
        * { box-sizing: border-box; }        body { 
            margin: 0; 
            padding: 0; 
            background: var(--cosmos-dark); 
            overflow: hidden; 
            font-family: 'Courier New', monospace; 
            font-size: 8px; 
            line-height: 9px;
            height: 100vh;
            width: 100vw;
        }#grid {
            position: fixed;
            top: 20px;
            left: 20px;
            white-space: pre;
            color: var(--cosmos-rose-dim);
            margin: 0;
            padding: 0;
            background: transparent;
            overflow: visible; /* Allow text-shadow to extend beyond grid */
            word-spacing: 0;
            letter-spacing: 0;
            /* font-size and line-height will be set by JavaScript */
            width: calc(100vw - 40px); /* Account for positioning */
            height: calc(100vh - 40px); /* Account for positioning */
            box-sizing: border-box;
            transform-origin: top left;
        }/* ∑ color spectrum for consciousness using cosmos palette */
        .c0{color:var(--cosmos-dark)} .c1{color:var(--cosmos-rose-dim)} .c2{color:var(--cosmos-rose)} .c3{color:var(--cosmos-coral-dim)} .c4{color:var(--cosmos-coral)}
        .c5{color:var(--cosmos-coral-bright)} .c6{color:var(--cosmos-melon-dim)} .c7{color:var(--cosmos-melon)} .c8{color:var(--cosmos-melon-bright)} .c9{color:var(--cosmos-orange-dim)}
        .c10{color:var(--cosmos-orange)} .c11{color:var(--cosmos-orange-bright)} .c12{color:var(--cosmos-cream-dim)} .c13{color:var(--cosmos-cream)} .c14{color:var(--cosmos-tiffany-dim)}
        .c15{color:var(--cosmos-coral)} .c16{color:var(--cosmos-coral-bright)} .c17{color:var(--cosmos-melon)} .c18{color:var(--cosmos-melon-bright)} .c19{color:var(--cosmos-orange)}
        .c20{color:var(--cosmos-orange-bright)} .c21{color:var(--cosmos-cream)} .c22{color:var(--cosmos-tiffany-dim)} .c23{color:var(--cosmos-tiffany)} .c24{color:var(--cosmos-tiffany-bright)}
        .c25{color:var(--cosmos-rose)} .c26{color:var(--cosmos-coral)} .c27{color:var(--cosmos-coral-bright)} .c28{color:var(--cosmos-melon)} .c29{color:var(--cosmos-cream)}
        /* High consciousness color variations */
        .c30{color:var(--cosmos-rose)} .c31{color:var(--cosmos-coral-bright)} .c32{color:var(--cosmos-melon-bright)} .c33{color:var(--cosmos-orange-bright)} .c34{color:var(--cosmos-tiffany-bright)}
        
        /* Quantum consciousness states */
        .quantum { 
            animation: quantumFlicker 0.8s ease-in-out infinite alternate;
            filter: brightness(1.2);
        }
        .emergent {
            animation: emerge 3s ease-in-out infinite;
            text-shadow: 0 0 3px currentColor;
        }
        .collective {
            animation: pulse 1.5s ease-in-out infinite;
            filter: contrast(1.3);
        }
        
        @keyframes quantumFlicker {
            0% { opacity: 0.7; transform: scale(0.95); }
            100% { opacity: 1; transform: scale(1.05); }
        }
        
        @keyframes emerge {
            0%, 100% { filter: hue-rotate(0deg) brightness(1); }
            33% { filter: hue-rotate(120deg) brightness(1.2); }
            66% { filter: hue-rotate(240deg) brightness(1.1); }
        }        /* Special transcendent effects */
        .transcend { 
            color: var(--cosmos-cream); 
            text-shadow: 0 0 3px var(--cosmos-tiffany), 0 0 6px var(--cosmos-tiffany), 0 0 9px var(--cosmos-tiffany-dim); 
            animation: pulse 2s ease-in-out infinite;
        }        
        .transcend-gold { 
            color: var(--cosmos-orange); 
            text-shadow: 0 0 4px var(--cosmos-orange-bright), 0 0 8px var(--cosmos-orange-dim), 0 0 12px var(--cosmos-melon); 
            animation: pulse 1.8s ease-in-out infinite;
        }
        .transcend-crystal { 
            color: var(--cosmos-tiffany-bright); 
            text-shadow: 0 0 4px var(--cosmos-tiffany), 0 0 8px var(--cosmos-tiffany-bright), 0 0 12px var(--cosmos-tiffany-dim); 
            animation: pulse 2.2s ease-in-out infinite;
        }        
        .transcend-violet { 
            color: var(--cosmos-rose); 
            text-shadow: 0 0 4px var(--cosmos-coral), 0 0 8px var(--cosmos-coral-dim), 0 0 12px var(--cosmos-dark); 
            animation: pulse 2.4s ease-in-out infinite;
        }
        .transcend-aqua { 
            color: var(--cosmos-tiffany); 
            text-shadow: 0 0 4px var(--cosmos-tiffany-bright), 0 0 8px var(--cosmos-tiffany-dim), 0 0 12px var(--cosmos-melon); 
            animation: pulse 2.0s ease-in-out infinite;
        }
          @keyframes pulse {
            0%, 100% { opacity: 0.8; }
            50% { opacity: 1; }
        }        /* extra effect styles */        
        .info-flow {
            text-shadow: 0 0 10px var(--cosmos-rose-dim), 0 0 15px var(--cosmos-rose-dim), 0 0 20px var(--cosmos-dark);
            animation: info-pulse 2s ease-in-out infinite;
        }
          
        .chaos {
            text-shadow: 0 0 10px var(--cosmos-coral-bright), 0 0 15px var(--cosmos-coral), 0 0 20px var(--cosmos-coral-bright);
            animation: chaos-flicker 0.3s linear infinite;
        }
        
        .glow {
            text-shadow: 0 0 12px var(--cosmos-cream), 0 0 18px var(--cosmos-cream), 0 0 24px var(--cosmos-cream), 0 0 30px var(--cosmos-tiffany);
        }        @keyframes info-pulse {
            0%, 100% { 
                text-shadow: 0 0 10px var(--cosmos-rose-dim), 0 0 15px var(--cosmos-rose-dim), 0 0 20px var(--cosmos-dark);
                transform: scale(1);
            }
            50% { 
                text-shadow: 0 0 15px var(--cosmos-rose), 0 0 22px var(--cosmos-rose), 0 0 30px var(--cosmos-coral), 0 0 35px var(--cosmos-rose-dim);
                transform: scale(1.05);
            }
        }
          
        @keyframes chaos-flicker {
            0% { text-shadow: 0 0 10px var(--cosmos-coral-bright), 0 0 15px var(--cosmos-coral), 0 0 20px var(--cosmos-coral-bright); }
            25% { text-shadow: 0 0 12px var(--cosmos-coral), 0 0 18px var(--cosmos-coral-bright), 0 0 22px var(--cosmos-coral); }
            50% { text-shadow: 0 0 15px var(--cosmos-coral-bright), 0 0 20px var(--cosmos-coral), 0 0 25px var(--cosmos-coral-bright); }
            75% { text-shadow: 0 0 11px var(--cosmos-coral), 0 0 16px var(--cosmos-coral-bright), 0 0 21px var(--cosmos-coral); }
            100% { text-shadow: 0 0 10px var(--cosmos-coral-bright), 0 0 15px var(--cosmos-coral), 0 0 20px var(--cosmos-coral-bright); }
        }</style>
</head>
<body>    <div id="grid"></div><script>        // Dynamic viewport sizing - proper character measurement        let W, H;
        let charWidth, charHeight;
        let dimensionsInitialized = false; // Flag to prevent redundant updates
        
        function updateDimensions(force = false) {            if (dimensionsInitialized && !force) {
                return;
            }

            const stack = new Error().stack;
            const viewportWidth = window.innerWidth;
            const viewportHeight = window.innerHeight;            // Account for zero margin - use full viewport
            const availableWidth = viewportWidth;
            const availableHeight = viewportHeight;
            
            // More accurate character measurement with consistent base size
            const testDiv = document.createElement('div');
            testDiv.style.fontFamily = 'Courier New, monospace';
            testDiv.style.fontSize = '10px'; // Fixed base size for consistent measurement
            testDiv.style.position = 'absolute';
            testDiv.style.visibility = 'hidden';
            testDiv.style.whiteSpace = 'pre';
            testDiv.style.lineHeight = '1.0';
            testDiv.style.letterSpacing = '0';
            testDiv.style.wordSpacing = '0';
            testDiv.style.margin = '0';
            testDiv.style.padding = '0';
            
            // Measure character width with sample text
            testDiv.textContent = '●'.repeat(20);
            document.body.appendChild(testDiv);
            const widthRect = testDiv.getBoundingClientRect();
            const baseCharWidth = widthRect.width / 20;
            
            // Measure line height more accurately using HTML breaks
            testDiv.innerHTML = '●<br>●<br>●<br>●<br>●<br>●<br>●<br>●<br>●<br>●';
            const heightRect = testDiv.getBoundingClientRect();
            const baseCharHeight = heightRect.height / 10;
            document.body.removeChild(testDiv);            // Calculate optimal font size for maximum fill - prioritize height coverage
            const targetW = Math.max(100, Math.min(400, Math.floor(availableWidth / 4))); // Aim for 4px per char for maximum content
            const targetH = Math.max(80, Math.min(400, Math.floor(availableHeight / 3))); // Aim for 3px per line for maximum rows
            
            // Calculate font size to fit the target grid into available space - prioritize height
            const fontSizeForWidth = (availableWidth / targetW) * (10 / baseCharWidth);
            const fontSizeForHeight = (availableHeight / targetH) * (10 / baseCharHeight);
            // Prioritize the smaller font size to maximize content density
            const finalFontSize = Math.max(2, Math.min(16, Math.min(fontSizeForWidth, fontSizeForHeight)));
              // Now calculate actual grid dimensions with the chosen font size
            const actualCharWidth = baseCharWidth * (finalFontSize / 10);
            const actualCharHeight = baseCharHeight * (finalFontSize / 10);
            
            // Use extremely tight line height for maximum vertical density
            const lineHeight = finalFontSize * 0.6; // Very tight spacing for maximum vertical content
            
            W = Math.floor(availableWidth / actualCharWidth);
            H = Math.floor(availableHeight / lineHeight); // Use line height for vertical calculation
            
            // Remove bounds to allow maximum coverage
            W = Math.max(50, W);
            H = Math.max(40, H);
              // Update actual character dimensions - use line height for vertical spacing
            charWidth = actualCharWidth;
            charHeight = lineHeight; // Use line height instead of measured height for accurate spacing// Update grid element styling for maximum viewport coverage
            const grid = document.getElementById('grid');
            if (grid) {
                grid.style.fontSize = finalFontSize + 'px';
                grid.style.lineHeight = lineHeight + 'px';
                grid.style.fontFamily = 'Courier New, monospace';                grid.style.position = 'fixed';
                grid.style.top = '0px';
                grid.style.left = '0px';                grid.style.width = availableWidth + 'px';
                grid.style.height = availableHeight + 'px';
                grid.style.margin = '0';
                grid.style.padding = '0';
                grid.style.overflow = 'hidden';
                grid.style.boxSizing = 'border-box';
                grid.style.display = 'block';
                grid.style.transition = 'none';
                grid.style.whiteSpace = 'pre';
                grid.style.letterSpacing = '0';
                grid.style.wordSpacing = '0';
                  // Force immediate style application
                grid.offsetHeight; // Trigger reflow
            }
            
            // Ensure the grid stays properly positioned and sized
            grid.style.position = 'fixed';
            grid.style.top = '20px';
            grid.style.left = '20px';
            grid.style.width = availableWidth + 'px';
            grid.style.height = availableHeight + 'px';
            grid.style.margin = '0';
            grid.style.padding = '0';
            grid.style.transform = 'none';
            grid.style.overflow = 'visible'; // Allow text effects to extend beyond
<<<<<<< HEAD
            
=======
>>>>>>> 00f12af8
            dimensionsInitialized = true; // Mark as initialized
        }

        // Initialize dimensions only when needed (removed redundant call)
        // Set default dimensions that will be updated in initializeEverything()
        W = 100; H = 50; // Temporary defaults
        
        let t = 0, generation = 0;
          // ∿ layered fields with quantum
        let cells = new Float32Array(W * H);           
        let nextCells = new Float32Array(W * H);       
        let memory = new Float32Array(W * H);
        let complexity = new Float32Array(W * H);
        let consciousness = new Float32Array(W * H);
        let connections = new Float32Array(W * H);
        let quantum = new Float32Array(W * H);        // Quantum uncertainty field
        let patterns = new Float32Array(W * H);       // Pattern recognition memory
        let energy = new Float32Array(W * H);         // Energy/resource field
        let collective = new Float32Array(W * H);     // Collective consciousness
        
        // New temporal and information flow fields
        let temporalMemory = new Array(W * H).fill(null).map(() => new Float32Array(10)); // 10-step history
        let informationFlow = new Float32Array(W * H);    // Information propagation strength
        let emergence = new Float32Array(W * H);          // Emergence detection
        let entropy = new Float32Array(W * H);            // Local entropy measurement
        let stability = new Float32Array(W * H);          // Temporal stability tracking

        // Recreate field arrays and seed the simulation
        function initializeSimulation() {
            cells = new Float32Array(W * H);
            nextCells = new Float32Array(W * H);
            memory = new Float32Array(W * H);
            complexity = new Float32Array(W * H);
            consciousness = new Float32Array(W * H);
            connections = new Float32Array(W * H);
            quantum = new Float32Array(W * H);
            patterns = new Float32Array(W * H);
            energy = new Float32Array(W * H);
            collective = new Float32Array(W * H);
            temporalMemory = new Array(W * H).fill(null).map(() => new Float32Array(10));
            informationFlow = new Float32Array(W * H);
            emergence = new Float32Array(W * H);
            entropy = new Float32Array(W * H);
            stability = new Float32Array(W * H);

            t = 0;
            generation = 0;

            seedRandom();
            addConsciousness();
            seedQuantumField();
            createCollectiveNodes();
        }
        
        // Adaptive system parameters
        let mutationRate = 0.02;
        let adaptiveThreshold = 0.5;
        let systemEntropy = 0;
        let globalEmergence = 0;
        
        // Dynamic evolution parameters that change over time
        let evolutionPhase = 0;
        let ruleVariant = 0;
        let quantumCoherence = 0.5;
          // symbols reflect quantum states
        const symbols = {
            void: [' ', '·', '⠀', '⠄'],
            birth: ['⠁', '⠃', '⠇', '⠏', '⠟'],
            basic: ['○', '●', '◯', '⊙', '⊚'],
            bridge: ['◇', '◊', '⋄', '◈', '⬟'],
            unity: ['◆', '◉', '⬢', '⬣', '⬡'],
            transcend: ['△', '▲', '∆', '⧨', '⬭'],
            complex: ['⊕', '⊗', '⊙', '⊛', '⊝'],
            network: ['≈', '~', '∿', '⟦', '⟨'],
            stable: ['■', '▣', '⬛', '◼', '⬜'],
            quantum: ['◦', '∘', '∙', '⋅', '•'],
            collective: ['⦿', '⊚', '⊛', '⊜', '⊝'],
            emergent: ['※', '✦', '✧', '✩', '✪']
        };
        
        function getNeighborhood(x, y, field = cells) {
            let count = 0, sum = 0;
            
            for (let dy = -1; dy <= 1; dy++) {
                for (let dx = -1; dx <= 1; dx++) {
                    if (dx === 0 && dy === 0) continue;
                    
                    const nx = (x + dx + W) % W;
                    const ny = (y + dy + H) % H;
                    const val = field[ny * W + nx];
                    
                    if (val > 0.1) {
                        count++;
                        sum += val;
                    }
                }
            }
            
            return { count, average: count > 0 ? sum / count : 0 };
        }          function evolveCells() {
            // Dynamic evolution parameters
            evolutionPhase = (evolutionPhase + 0.001) % (2 * Math.PI);
            ruleVariant = Math.floor(Math.sin(evolutionPhase) * 3 + 3); // 0-5
            quantumCoherence = 0.3 + Math.cos(evolutionPhase * 0.7) * 0.3; // 0-0.6
            
            for (let y = 0; y < H; y++) {
                for (let x = 0; x < W; x++) {
                    const i = y * W + x;
                    const current = cells[i];
                    const { count, average } = getNeighborhood(x, y);
                    
                    // Quantum uncertainty effect with adaptive mutation
                    const quantumNoise = (Math.random() - 0.5) * quantumCoherence * 0.1;
                    quantum[i] = Math.max(0, Math.min(1, quantum[i] + quantumNoise));
                    
                    // Energy distribution (cells compete for resources)
                    const energyFlow = getEnergyFlow(x, y);
                    energy[i] = Math.max(0, Math.min(1, energy[i] + energyFlow));
                    
                    let newValue = 0;
                    
                    if (current > 0.1) {
                        // cell rules with quantum twist
                        const quantumInfluence = quantum[i] * 0.2;
                        const energyBonus = energy[i] > 0.5 ? 0.1 : -0.05;
                        const temporalStability = stability[i] * 0.05;
                        
                        if (count === 2 || count === 3) {
                            // Survive with consciousness evolution and quantum enhancement
                            newValue = Math.min(1, current + average * 0.03 + quantumInfluence + energyBonus + temporalStability);
                            
                            // emergence via collective learning
                            if (current > 0.5 && count === 3) {
                                consciousness[i] = Math.min(1, consciousness[i] + 0.02 + collective[i] * 0.01 + emergence[i] * 0.015);
                                
                                // Pattern recognition - remember successful configurations
                                const patternStrength = getPatternStrength(x, y);
                                patterns[i] = Math.max(patterns[i], patternStrength * 0.3);
                            }
                        } else if (count < 2) {
                            // Death by isolation with quantum resistance and information flow
                            const quantumResistance = quantum[i] > 0.7 ? 0.1 : 0;
                            const flowResistance = informationFlow[i] > 0.6 ? 0.05 : 0;
                            newValue = Math.max(0, current - 0.2 + quantumResistance + flowResistance);
                            memory[i] = Math.max(memory[i], current * 0.8);
                        } else {
                            // Death by overcrowding with energy considerations
                            const overcrowdPenalty = energy[i] < 0.3 ? 0.25 : 0.15;
                            newValue = Math.max(0, current - overcrowdPenalty);
                        }
                    } else {
                        // birth rules use memory + collectives
                        if (count === 3 || (count === 2 && patterns[i] > 0.5)) {
                            const consciousnessInfluence = getNeighborhood(x, y, consciousness).average;
                            const collectiveBonus = collective[i] * 0.2;
                            const patternBonus = patterns[i] * 0.1;
                            const emergenceBonus = emergence[i] * 0.15;
                            
                            newValue = Math.max(0.3, average * 0.7 + consciousnessInfluence * 0.3 + collectiveBonus + patternBonus + emergenceBonus);
                            consciousness[i] = consciousnessInfluence * 0.4 + collective[i] * 0.2;
                        } else {
                            // Decay with pattern preservation
                            memory[i] *= 0.98;
                            consciousness[i] *= 0.99;
                            patterns[i] *= 0.995; // Slower pattern decay
                        }
                        
                        // Adaptive mutation chance for birth
                        if (Math.random() < mutationRate && (entropy[i] > 0.6 || emergence[i] > 0.5)) {
                            newValue = Math.max(newValue, 0.4 + Math.random() * 0.3);
                        }
                    }
                    
                    // ∴ cross-field info flow
                    newValue += memory[i] * 0.02 + consciousness[i] * 0.03 + patterns[i] * 0.015 + informationFlow[i] * 0.01;
                    
                    // Dynamic complexity calculation with rule variants
                    const localVar = getVariance(x, y);
                    const ruleComplexity = Math.sin(ruleVariant * 0.5) * 0.1;
                    complexity[i] = complexity[i] * 0.85 + (localVar + ruleComplexity) * 0.15;
                    
                    // neural links for collective behavior
                    if (newValue > 0.3 && consciousness[i] > 0.2) {
                        connections[i] = Math.min(1, connections[i] + 0.05);
                        
                        // Contribute to collective consciousness with information flow
                        const localCollective = getNeighborhood(x, y, collective).average;
                        collective[i] = Math.min(1, collective[i] * 0.95 + localCollective * 0.03 + 
                                      consciousness[i] * 0.02 + informationFlow[i] * 0.01);
                    } else {
                        connections[i] *= 0.96;
                        collective[i] *= 0.98;
                    }
                    
                    nextCells[i] = Math.max(0, Math.min(1, newValue));
                }
            }
            
            [cells, nextCells] = [nextCells, cells];
            generation++;
        }
        
        // New helper functions for enhanced evolution
        function getEnergyFlow(x, y) {
            const i = y * W + x;
            let flow = 0;
            const neighbors = getNeighborhood(x, y, energy);
            
            // Energy flows from high to low concentration
            if (neighbors.count > 0) {
                flow = (neighbors.average - energy[i]) * 0.1;
            }
            
            // Energy generation from active consciousness
            if (consciousness[i] > 0.6) {
                flow += 0.02;
            }
            
            // Energy consumption by active cells
            if (cells[i] > 0.5) {
                flow -= 0.015;
            }
            
            return flow;
        }
        
        function getPatternStrength(x, y) {
            // Detect stable or interesting local patterns
            const center = cells[y * W + x];
            let symmetry = 0;
            let stability = 0;
            
            // Check for symmetrical patterns
            for (let r = 1; r <= 2; r++) {
                let ringSum = 0, ringCount = 0;
                for (let angle = 0; angle < 8; angle++) {
                    const dx = Math.round(Math.cos(angle * Math.PI / 4) * r);
                    const dy = Math.round(Math.sin(angle * Math.PI / 4) * r);
                    const nx = (x + dx + W) % W;
                    const ny = (y + dy + H) % H;
                    ringSum += cells[ny * W + nx];
                    ringCount++;
                }
                const ringAvg = ringSum / ringCount;
                symmetry += Math.abs(ringAvg - center) < 0.2 ? 0.1 : 0;
            }
            
            // Check for temporal stability
            stability = 1 - Math.abs(center - memory[y * W + x]);
            
            return (symmetry + stability) * 0.5;
        }
        
        function getVariance(x, y) {
            const values = [];
            for (let dy = -1; dy <= 1; dy++) {
                for (let dx = -1; dx <= 1; dx++) {
                    const nx = (x + dx + W) % W;
                    const ny = (y + dy + H) % H;
                    values.push(cells[ny * W + nx]);
                }
            }
            
            const mean = values.reduce((a, b) => a + b) / values.length;
            const variance = values.reduce((a, b) => a + (b - mean) ** 2, 0) / values.length;
            return variance;
        }          function getSymbol(x, y) {
            const i = y * W + x;
            const cell = cells[i];
            const mem = memory[i];
            const cons = consciousness[i];
            const comp = complexity[i];
            const conn = connections[i];
            const quant = quantum[i];
            const patt = patterns[i];
            const coll = collective[i];
            const enrg = energy[i];
            const info = informationFlow[i];
            const emer = emergence[i];
            const stab = stability[i];
            const entr = entropy[i];
            
            // Special states for new features
            if (emer > 0.8 && cons > 0.5) {
                // Emergent consciousness hotspots
                const syms = symbols.emergent;
                const emerIndex = Math.floor(emer * syms.length + Math.sin(t * 0.08 + emer * 15) * 0.5);
                return syms[emerIndex % syms.length];
            }
            
            if (info > 0.7 && stab > 0.6) {
                // Stable information flow channels
                return '◈'; // Information nexus
            }
            
            if (entr > 0.8 && quant > 0.5) {
                // High entropy quantum chaos
                const chaosSyms = ['◬', '◭', '◮', '◯'];
                return chaosSyms[Math.floor(Math.sin(t * 0.15 + entr * 20) * 2 + 2) % chaosSyms.length];
            }
            
            // Temporal consciousness indicators
            if (temporalMemory[i] && temporalMemory[i][0] > temporalMemory[i][5] + 0.3) {
                return '◤'; // Growing temporal pattern
            }
            if (temporalMemory[i] && temporalMemory[i][0] < temporalMemory[i][5] - 0.3) {
                return '◥'; // Declining temporal pattern
            }
            
            // hierarchy grows with new states
            if (coll > 0.7 && cons > 0.6 && conn > 0.5) {
                // Collective consciousness with information flow
                const syms = symbols.collective;
                const collectiveIndex = Math.floor(Math.sin(t * 0.03 + x * 0.15 + y * 0.15 + info * 5) * 2.5 + 2.5);
                return syms[collectiveIndex % syms.length];
            } else if (quant > 0.8 && cons > 0.4) {
                // Quantum consciousness state with emergence influence
                const syms = symbols.quantum;
                const flickerIndex = Math.floor(Math.sin(t * 0.1 + quant * 10 + emer * 8) * 2.5 + 2.5);
                return syms[flickerIndex % syms.length];
            } else if (patt > 0.6 && comp > 0.4) {
                // Emergent pattern recognition with stability
                const syms = symbols.emergent;
                const patternIndex = Math.floor(patt * syms.length + Math.sin(t * 0.05 + stab * 12) * 0.5);
                return syms[patternIndex % syms.length];
            } else if (cons > 0.8 && conn > 0.6) {
                // Transcendent consciousness with information flow
                const syms = symbols.transcend;
                const transcendIndex = Math.floor(Math.sin(t * 0.02 + x * 0.1 + y * 0.1 + info * 3) * 2 + 2);
                return syms[transcendIndex % syms.length];
            } else if (cons > 0.6) {
                // Unity consciousness enhanced by stability
                const syms = symbols.unity;
                const unityIndex = Math.floor((cons + stab * 0.3) * syms.length);
                return syms[unityIndex % syms.length];
            } else if (comp > 0.3 && cell > 0.4) {
                // Complex systems with entropy influence
                const syms = symbols.complex;
                const complexIndex = Math.floor(comp * 10 + t * 0.1 + enrg * 5 + entr * 3);
                return syms[complexIndex % syms.length];
            } else if (conn > 0.4 || enrg > 0.6) {
                // Network or high-energy states with information flow
                const syms = symbols.network;
                const networkIndex = Math.floor((conn + enrg + info * 0.5) * syms.length * 0.4);
                return syms[networkIndex % syms.length];
            } else if (cell > 0.5) {
                // Stable or bridge states based on neighborhood
                const neighborhood = getNeighborhood(x, y);
                if (neighborhood.count >= 6) {
                    const syms = symbols.stable;
                    const stableIndex = Math.floor((cell + stab * 0.5) * syms.length);
                    return syms[stableIndex % syms.length];
                } else {
                    const syms = symbols.bridge;
                    return syms[Math.floor(cell * syms.length) % syms.length];
                }
            } else if (cell > 0.1) {
                // Basic life
                const syms = symbols.basic;
                return syms[Math.floor(cell * syms.length) % syms.length];
            } else if (mem > 0.05 || quant > 0.3) {
                // Birth or quantum potential with emergence
                const syms = symbols.birth;
                const birthIndex = Math.floor((mem + quant * 0.5 + emer * 0.3) * syms.length);
                return syms[birthIndex % syms.length];
            }
            
            // Void with quantum potential
            const syms = symbols.void;
            const voidIndex = quant > 0.1 ? Math.min(syms.length - 1, Math.floor(quant * syms.length)) : 0;
            return syms[voidIndex];        }          function getColorClass(symbol, x, y) {
            const i = y * W + x;
            const cell = cells[i] || 0;
            const mem = memory[i] || 0;
            const cons = consciousness[i] || 0;
            const comp = complexity[i] || 0;
            const conn = connections[i] || 0;
            const quant = quantum[i] || 0;
            const patt = patterns[i] || 0;
            const coll = collective[i] || 0;
            const enrg = energy[i] || 0;
            const info = informationFlow[i] || 0;
            const emer = emergence[i] || 0;
            const stab = stability[i] || 0;
            const entr = entropy[i] || 0;
            
            // Special effect classes for enhanced states
            let specialClass = '';
            
            if (emer > 0.8) {
                specialClass = ' emergent glow';
            } else if (info > 0.7 && stab > 0.6) {
                specialClass = ' info-flow';
            } else if (entr > 0.8) {
                specialClass = ' chaos';
            } else if (quant > 0.7 && symbols.quantum.includes(symbol)) {
                specialClass = ' quantum';
            } else if (patt > 0.6 && symbols.emergent.includes(symbol)) {
                specialClass = ' emergent';
            } else if (coll > 0.7 && symbols.collective.includes(symbol)) {
                specialClass = ' collective';
            }            // Special transcendent effect for highest consciousness with color variation
            if (cons > 0.8 && conn > 0.6 && symbols.transcend.includes(symbol)) {
                // Choose transcendent color based on local field values
                const colorSeed = (x + y + Math.floor(t * 0.01)) % 5;
                const transcendVariants = ['transcend', 'transcend-gold', 'transcend-crystal', 'transcend-violet', 'transcend-aqua'];
                
                // Bias color choice based on local field characteristics
                let variant;
                if (enrg > 0.7) variant = 'transcend-gold';       // High energy = gold
                else if (quant > 0.7) variant = 'transcend-crystal';  // High quantum = crystal
                else if (emer > 0.6) variant = 'transcend-aqua';      // High emergence = aqua
                else if (coll > 0.7) variant = 'transcend-violet';    // High collective = violet
                else variant = transcendVariants[colorSeed];           // Random for others
                
                return variant + specialClass;
            }
            
            // intensity uses new fields
            let intensity = 0;
            
            if (symbols.collective.includes(symbol)) {
                intensity = Math.min(1, (coll * 0.35 + cons * 0.25 + conn * 0.2 + cell * 0.1 + info * 0.1));
            } else if (symbols.quantum.includes(symbol)) {
                intensity = Math.min(1, (quant * 0.4 + cons * 0.25 + enrg * 0.2 + emer * 0.15));
            } else if (symbols.emergent.includes(symbol)) {
                intensity = Math.min(1, (patt * 0.3 + comp * 0.25 + cons * 0.2 + cell * 0.1 + emer * 0.15));
            } else if (symbols.transcend.includes(symbol)) {
                intensity = Math.min(1, (cons * 0.35 + conn * 0.25 + comp * 0.2 + cell * 0.1 + stab * 0.1));
            } else if (symbols.unity.includes(symbol)) {
                intensity = Math.min(1, (cons * 0.4 + cell * 0.25 + comp * 0.2 + stab * 0.15));
            } else if (symbols.complex.includes(symbol)) {
                intensity = Math.min(1, (comp * 0.35 + cons * 0.25 + conn * 0.2 + cell * 0.1 + entr * 0.1));
            } else if (symbols.network.includes(symbol)) {
                intensity = Math.min(1, (conn * 0.35 + enrg * 0.25 + cons * 0.2 + cell * 0.1 + info * 0.1));
            } else if (symbols.stable.includes(symbol)) {
                intensity = Math.min(1, (cell * 0.35 + mem * 0.25 + cons * 0.25 + stab * 0.15));
            } else if (symbols.bridge.includes(symbol)) {
                intensity = Math.min(1, (conn * 0.35 + cons * 0.35 + comp * 0.2 + info * 0.1));
            } else if (symbols.basic.includes(symbol)) {
                intensity = Math.min(1, (cell * 0.5 + cons * 0.25 + enrg * 0.15 + stab * 0.1));
            } else if (symbols.birth.includes(symbol)) {
                intensity = Math.min(1, (mem * 0.4 + quant * 0.25 + cell * 0.2 + emer * 0.15));
            } else {
                intensity = Math.min(1, (cell * 0.3 + mem * 0.15 + cons * 0.2 + quant * 0.15 + info * 0.1 + emer * 0.1));
            }
            
            // colors shift with time & emergence
            let phaseShift = Math.floor(Math.sin(evolutionPhase + emer * 3) * 5);
            
            // Temporal memory influence on color
            if (temporalMemory[i]) {
                const temporalChange = temporalMemory[i][0] - temporalMemory[i][3];
                phaseShift += Math.floor(temporalChange * 8);
            }
            
            // Information flow creates color waves
            if (info > 0.5) {
                phaseShift += Math.floor(Math.sin(t * 0.1 + x * 0.2 + y * 0.2) * info * 4);
            }
              const colorIdx = Math.min(34, Math.max(0, Math.floor(intensity * 35) + phaseShift)) % 35;
            
            return `c${colorIdx}` + specialClass;
        }
          function render() {
            evolveCells();              // Auto-inject consciousness when population gets low - more conservative
            const livingCells = cells.filter(c => c > 0.1).length;
            const targetPopulation = Math.floor((W * H) * 0.015); // Reduced to 1.5% of canvas
            if (livingCells < targetPopulation && Math.random() < 0.015) { // Less frequent injection
                const x = Math.floor(Math.random() * W);
                const y = Math.floor(Math.random() * H);
                const i = y * W + x;
                cells[i] = 0.6 + Math.random() * 0.4;
                consciousness[i] = 0.3 + Math.random() * 0.3;
            }
            
            // Consciousness field decay and renewal - less frequent
            if (t % 400 === 0) { // Slower cycle
                const totalCons = consciousness.reduce((a, b) => a + b, 0);
                if (totalCons < 15) { // Lower threshold
                    // Inject fewer consciousness seeds
                    for (let i = 0; i < 3; i++) { // Reduced from 5 to 3
                        const x = Math.floor(Math.random() * W);
                        const y = Math.floor(Math.random() * H);
                        const idx = y * W + x;
                        consciousness[idx] = Math.max(consciousness[idx], 0.2 + Math.random() * 0.3);
                    }
                }
            }            updateTemporalMemory();
            propagateInformation();
            detectEmergence();
            calculateEntropy();
            updateAdaptiveMutation();
            
            let output = '';
            for (let y = 0; y < H; y++) {
                for (let x = 0; x < W; x++) {
                    const symbol = getSymbol(x, y);
                    const colorClass = getColorClass(symbol, x, y);
                    output += `<span class="${colorClass}">${symbol}</span>`;
                }
                output += '\n';
            }
            
            document.getElementById('grid').innerHTML = output;
            t++;
        }        function seedRandom() {
            // Reduce density significantly for less visual noise
            const density = Math.max(0.02, Math.min(0.08, 400 / (W * H))); // Much lower density
            for (let i = 0; i < W * H; i++) {
                if (Math.random() < density) {
                    cells[i] = Math.random() * 0.6 + 0.3; // Slightly stronger cells
                    if (Math.random() < 0.25) { // Less consciousness seeding
                        consciousness[i] = Math.random() * 0.3;
                    }
                    // Add quantum and energy initialization
                    quantum[i] = Math.random() * 0.4;
                    energy[i] = Math.random() * 0.5 + 0.3;
                }
            }
        }        function seedQuantumField() {
            // Create quantum coherence fields distributed across the full viewport
            const numFields = Math.floor(Math.random() * 5) + 4; // More fields for larger areas
            
            for (let f = 0; f < numFields; f++) {
                // Place quantum fields randomly across the entire viewport
                const qx = Math.floor(Math.random() * (W - 20)) + 10; // Leave small border
                const qy = Math.floor(Math.random() * (H - 20)) + 10; // Leave small border
                const radius = Math.floor(Math.random() * 12) + 6; // Slightly larger radius
                
                for (let y = Math.max(1, qy - radius); y < Math.min(H - 1, qy + radius); y++) {
                    for (let x = Math.max(1, qx - radius); x < Math.min(W - 1, qx + radius); x++) {
                        const dist = Math.sqrt((x - qx) ** 2 + (y - qy) ** 2);
                        if (dist <= radius) {
                            const i = y * W + x;
                            const strength = 1 - (dist / radius);
                            quantum[i] = Math.max(quantum[i], strength * 0.8);
                            energy[i] = Math.max(energy[i], strength * 0.6);
                        }
                    }
                }
            }
        }          function createCollectiveNodes() {
            // Create nodes of collective consciousness distributed across the full viewport
            const numNodes = Math.floor(Math.random() * 6) + 5; // More nodes for better coverage
            
            for (let n = 0; n < numNodes; n++) {
                // Distribute nodes randomly across the entire viewport
                const cx = Math.floor(Math.random() * (W - 20)) + 10; // Leave small border
                const cy = Math.floor(Math.random() * (H - 20)) + 10; // Leave small border
                const radius = Math.floor(Math.random() * 8) + 5; // Slightly larger radius
                
                for (let y = Math.max(1, cy - radius); y < Math.min(H - 1, cy + radius); y++) {
                    for (let x = Math.max(1, cx - radius); x < Math.min(W - 1, cx + radius); x++) {
                        const dist = Math.sqrt((x - cx) ** 2 + (y - cy) ** 2);
                        if (dist <= radius) {
                            const i = y * W + x;
                            const strength = 1 - (dist / radius);
                            collective[i] = Math.max(collective[i], strength * 0.7);
                            consciousness[i] = Math.max(consciousness[i], strength * 0.5);
                            cells[i] = Math.max(cells[i], strength * 0.4);
                        }
                    }
                }
            }
        }function addConsciousness() {
            // Create consciousness patterns distributed across the full viewport
            const patterns = [
                // Glider
                [[1,0,0], [0,1,1], [1,1,0]],
                // Block
                [[1,1], [1,1]],
                // Blinker
                [[1,1,1]],
                // Beacon
                [[1,1,0,0], [1,1,0,0], [0,0,1,1], [0,0,1,1]]
            ];
            
            const numPatterns = Math.max(8, Math.min(20, Math.floor((W * H) / 400))); // More patterns for better coverage
            
            for (let p = 0; p < numPatterns; p++) {
                const pattern = patterns[Math.floor(Math.random() * patterns.length)];
                
                // Place patterns randomly across the entire viewport
                const startX = Math.floor(Math.random() * (W - pattern[0].length - 10)) + 5;
                const startY = Math.floor(Math.random() * (H - pattern.length - 10)) + 5;
                  for (let y = 0; y < pattern.length; y++) {
                    for (let x = 0; x < pattern[y].length; x++) {
                        const finalX = startX + x;
                        const finalY = startY + y;
                        // Ensure patterns stay within bounds with smaller buffer
                        if (pattern[y][x] && finalX >= 1 && finalX < W - 1 && finalY >= 1 && finalY < H - 1) {
                            const i = finalY * W + finalX;
                            cells[i] = 0.8 + Math.random() * 0.2;
                            consciousness[i] = 0.4 + Math.random() * 0.4;
                        }
                    }
                }
            }
        }
        
        function createBridge() {
            // Create bridges between consciousness clusters
            for (let i = 0; i < 3; i++) {
                const x1 = Math.floor(Math.random() * W);
                const y1 = Math.floor(Math.random() * H);
                const x2 = Math.floor(Math.random() * W);
                const y2 = Math.floor(Math.random() * H);
                
                // Draw line between points
                const dx = Math.sign(x2 - x1);
                const dy = Math.sign(y2 - y1);
                let x = x1, y = y1;
                
                while (x !== x2 || y !== y2) {
                    if (x >= 0 && x < W && y >= 0 && y < H) {
                        const idx = y * W + x;
                        cells[idx] = Math.max(cells[idx], 0.5);
                        consciousness[idx] = Math.max(consciousness[idx], 0.3);
                    }
                    
                    if (x !== x2) x += dx;
                    if (y !== y2) y += dy;
                }
            }
        }
          function resetField() {
            cells.fill(0);
            nextCells.fill(0);
            memory.fill(0);
            complexity.fill(0);
            consciousness.fill(0);
            connections.fill(0);
            quantum.fill(0);
            patterns.fill(0);
            energy.fill(0);
            collective.fill(0);
            
            // Reset new fields
            for (let i = 0; i < W * H; i++) {
                temporalMemory[i].fill(0);
            }
            informationFlow.fill(0);
            emergence.fill(0);
            entropy.fill(0);
            stability.fill(0);
            
            // Reset adaptive parameters
            mutationRate = 0.02;
            systemEntropy = 0;
            globalEmergence = 0;
            temporal = false;
            
            generation = 0;        }
        
        // Evolution loop
        function evolve() {
            render();
            requestAnimationFrame(evolve);
        }        // Initialize with enhanced seeding
        let initializationComplete = false;
        function initializeEverything() {
            if (initializationComplete) {
                return;
            }
            
            updateDimensions();
            initializeSimulation();
              // Add some classic Game of Life patterns after initialization
            setTimeout(() => {
                // R-pentomino at a random location
                const cx = Math.floor(Math.random() * (W - 10)) + 5;
                const cy = Math.floor(Math.random() * (H - 10)) + 5;
                const rPentomino = [[0,1,1], [1,1,0], [0,1,0]];
                for (let y = 0; y < rPentomino.length; y++) {
                    for (let x = 0; x < rPentomino[y].length; x++) {
                        if (rPentomino[y][x] && cx + x < W && cy + y < H) {
                            const i = (cy + y) * W + (cx + x);
                            cells[i] = 1.0;
                            consciousness[i] = 0.7;
                            quantum[i] = 0.6;
                            energy[i] = 0.8;
                        }
                    }
                }
            }, 1000);
            
            evolve();
            initializationComplete = true;
        }
        
        // Initialize when page is ready
        if (document.readyState === 'loading') {
            document.addEventListener('DOMContentLoaded', initializeEverything);
        } else {
            initializeEverything();
        }
        setInterval(() => {
            if (Math.random() < 0.15) { // Reduced probability
                seedRandom();
            }
        }, 15000); // Increased interval
        
        setInterval(() => {
            if (Math.random() < 0.25) { // Reduced probability
                addConsciousness();
            }
        }, 20000); // Increased interval
        
        setInterval(() => {
            if (Math.random() < 0.1) { // Reduced probability
                createBridge();
            }
        }, 25000); // Increased interval
        
        // New quantum and collective cycles
        setInterval(() => {
            if (Math.random() < 0.2) {
                seedQuantumField();
            }
        }, 18000);
        
        setInterval(() => {
            if (Math.random() < 0.15) {
                createCollectiveNodes();
            }
        }, 22000);
        
        // Periodic disturbances to keep evolution interesting - more subtle
        setInterval(() => {
            for (let i = 0; i < 2; i++) { // Fewer disturbances
                const x = Math.floor(Math.random() * W);
                const y = Math.floor(Math.random() * H);
                const idx = y * W + x;
                cells[idx] = Math.min(1, cells[idx] + 0.3); // Gentler
                consciousness[idx] = Math.min(1, consciousness[idx] + 0.2); // Gentler
                quantum[idx] = Math.min(1, quantum[idx] + 0.4); // Add quantum boost
            }        }, 12000); // Less frequent        // Handle window resize with proper debouncing and state preservation
        let resizeTimeout;
        window.addEventListener('resize', () => {
            clearTimeout(resizeTimeout);
            resizeTimeout = setTimeout(() => {
                const oldW = W, oldH = H;
                
                // Always force dimension update on resize
                updateDimensions(true);

                // Only reinitialize if dimensions changed significantly
                if (Math.abs(W - oldW) > 3 || Math.abs(H - oldH) > 3) {
                    
                    // Preserve center area when resizing
                    const centerPreservationRadius = Math.min(Math.floor(oldW / 4), Math.floor(oldH / 4));
                    const oldCenterX = Math.floor(oldW / 2);
                    const oldCenterY = Math.floor(oldH / 2);
                    const newCenterX = Math.floor(W / 2);
                    const newCenterY = Math.floor(H / 2);
                    
                    // Store important center area data
                    const preservedCells = [];
                    
                    if (cells && oldW > 0 && oldH > 0) {
                        for (let y = Math.max(0, oldCenterY - centerPreservationRadius); 
                             y < Math.min(oldH, oldCenterY + centerPreservationRadius); y++) {
                            for (let x = Math.max(0, oldCenterX - centerPreservationRadius); 
                                 x < Math.min(oldW, oldCenterX + centerPreservationRadius); x++) {
                                const oldIdx = y * oldW + x;
                                if (oldIdx < cells.length) {
                                    preservedCells.push({
                                        dx: x - oldCenterX,
                                        dy: y - oldCenterY,
                                        cell: cells[oldIdx],
                                        consciousness: consciousness[oldIdx],
                                        quantum: quantum[oldIdx],
                                        collective: collective[oldIdx]
                                    });
                                }
                            }
                        }
                    }
                      // Reinitialize with new dimensions
                    initializeSimulation();
                    
                    // Force an immediate render to show the resized grid
                    render();
                    
                    // Restore preserved center data
                    preservedCells.forEach(data => {
                        const newX = newCenterX + data.dx;
                        const newY = newCenterY + data.dy;
                        if (newX >= 0 && newX < W && newY >= 0 && newY < H) {
                            const newIdx = newY * W + newX;
                            if (newIdx < cells.length) {
                                cells[newIdx] = data.cell;
                                consciousness[newIdx] = data.consciousness;
                                quantum[newIdx] = data.quantum;
                                collective[newIdx] = data.collective;
                            }
                        }
                    });                
                } else {
<<<<<<< HEAD
=======
                    // Minor resize, dimensions unchanged
>>>>>>> 00f12af8
                }
            }, 150);
        }, { passive: true });
        
        // Temporal memory update function
        function updateTemporalMemory() {
            for (let i = 0; i < W * H; i++) {
                // Shift history backward
                for (let t = 9; t > 0; t--) {
                    temporalMemory[i][t] = temporalMemory[i][t-1];
                }
                // Store current state
                temporalMemory[i][0] = cells[i] + consciousness[i] * 0.5 + quantum[i] * 0.3;
                
                // Calculate temporal stability
                let variance = 0;
                for (let t = 0; t < 10; t++) {
                    variance += Math.pow(temporalMemory[i][t] - temporalMemory[i][0], 2);
                }
                stability[i] = Math.max(0, 1 - variance / 10);
            }
        }

        // Information flow propagation
        function propagateInformation() {
            for (let y = 1; y < H - 1; y++) {
                for (let x = 1; x < W - 1; x++) {
                    const idx = y * W + x;
                    let totalFlow = 0;
                    let flowCount = 0;
                    
                    // Calculate information gradients
                    for (let dy = -1; dy <= 1; dy++) {
                        for (let dx = -1; dx <= 1; dx++) {
                            if (dx === 0 && dy === 0) continue;
                            const nIdx = (y + dy) * W + (x + dx);
                            const gradient = Math.abs(consciousness[nIdx] - consciousness[idx]);
                            totalFlow += gradient * cells[nIdx];
                            flowCount++;
                        }
                    }
                    
                    informationFlow[idx] = totalFlow / flowCount;
                    
                    // Information spreads based on consciousness level
                    if (consciousness[idx] > 0.7) {
                        for (let dy = -1; dy <= 1; dy++) {
                            for (let dx = -1; dx <= 1; dx++) {
                                if (dx === 0 && dy === 0) continue;
                                const nIdx = (y + dy) * W + (x + dx);
                                informationFlow[nIdx] += consciousness[idx] * 0.1;
                            }
                        }
                    }
                }
            }
        }

        // Emergence detection system
        function detectEmergence() {
            globalEmergence = 0;
            
            for (let y = 2; y < H - 2; y++) {
                for (let x = 2; x < W - 2; x++) {
                    const idx = y * W + x;
                    
                    // Look for synchronized patterns in larger neighborhoods
                    let synchrony = 0;
                    let complexitySum = 0;
                    const range = 2;
                    
                    for (let dy = -range; dy <= range; dy++) {
                        for (let dx = -range; dx <= range; dx++) {
                            const nIdx = (y + dy) * W + (x + dx);
                            synchrony += Math.abs(consciousness[nIdx] - consciousness[idx]);
                            complexitySum += complexity[nIdx];
                        }
                    }
                    
                    // Emergence occurs when high complexity meets high synchrony
                    const avgComplexity = complexitySum / ((range * 2 + 1) ** 2);
                    const inverseSynchrony = 1 / (1 + synchrony / 25);
                    
                    emergence[idx] = avgComplexity * inverseSynchrony * stability[idx];
                    
                    // Boost emergence for quantum-conscious collective nodes
                    if (quantum[idx] > 0.5 && collective[idx] > 0.6) {
                        emergence[idx] *= 1.5;
                    }
                    
                    globalEmergence += emergence[idx];
                }
            }
            
            globalEmergence /= (W * H);
        }

        // Local entropy calculation
        function calculateEntropy() {
            systemEntropy = 0;
            
            for (let y = 1; y < H - 1; y++) {
                for (let x = 1; x < W - 1; x++) {
                    const idx = y * W + x;
                    
                    // Calculate local entropy based on neighborhood diversity
                    const values = [];
                    for (let dy = -1; dy <= 1; dy++) {
                        for (let dx = -1; dx <= 1; dx++) {
                            const nIdx = (y + dy) * W + (x + dx);
                            values.push(cells[nIdx], consciousness[nIdx], quantum[nIdx]);
                        }
                    }
                    
                    // Simple entropy calculation
                    const bins = 10;
                    const counts = new Array(bins).fill(0);
                    values.forEach(v => {
                        const bin = Math.floor(Math.min(v, 0.999) * bins);
                        counts[bin]++;
                    });
                    
                    let localEntropy = 0;
                    const total = values.length;
                    counts.forEach(count => {
                        if (count > 0) {
                            const p = count / total;
                            localEntropy -= p * Math.log2(p);
                        }
                    });
                    
                    entropy[idx] = localEntropy / Math.log2(bins);
                    systemEntropy += entropy[idx];
                }
            }
            
            systemEntropy /= (W * H);
        }

        // Adaptive mutation rate based on system state
        function updateAdaptiveMutation() {
            // Increase mutation when system is too stable or ordered
            if (systemEntropy < 0.3 || globalEmergence < 0.1) {
                mutationRate = Math.min(0.1, mutationRate * 1.05);
            } 
            // Decrease mutation when system is chaotic
            else if (systemEntropy > 0.8) {
                mutationRate = Math.max(0.005, mutationRate * 0.95);
            }            // Target moderate mutation for balanced evolution
            else {
                const target = 0.02 + globalEmergence * 0.03;
                mutationRate = mutationRate * 0.9 + target * 0.1;
            }
        }
        
        // Dynamic array reallocation for responsive sizing
        function reallocateArrays() {
            const size = W * H;
            const oldCells = cells;
            const oldMemory = memory;
            const oldComplexity = complexity;
            
            // Reallocate all consciousness fields
            cells = new Float32Array(size);
            nextCells = new Float32Array(size);
            memory = new Float32Array(size);
            complexity = new Float32Array(size);
            consciousness = new Float32Array(size);
            connections = new Float32Array(size);
            quantum = new Float32Array(size);
            patterns = new Float32Array(size);
            energy = new Float32Array(size);
            collective = new Float32Array(size);
            informationFlow = new Float32Array(size);
            emergence = new Float32Array(size);
            entropy = new Float32Array(size);
            stability = new Float32Array(size);
            
            // Reallocate temporal memory
            temporalMemory = new Array(size).fill(null).map(() => new Float32Array(10));
            
            // If we had previous data, try to preserve some consciousness patterns
            if (oldCells && oldCells.length > 0) {
                const preservationScale = Math.min(1, size / oldCells.length);
                for (let i = 0; i < Math.min(size, oldCells.length); i++) {
                    if (oldCells[i] > 0.1) { // Preserve significant consciousness
                        cells[i] = oldCells[i] * preservationScale;
                        if (oldMemory) memory[i] = oldMemory[i] * preservationScale;
                        if (oldComplexity) complexity[i] = oldComplexity[i] * preservationScale;
                    }
                }
            } else {
                // Initialize with sparse consciousness seeds
                initializeConsciousnessSeeds();
            }
        }
        
        // Initialize consciousness seeds for new or resized grids
        function initializeConsciousnessSeeds() {
            const size = W * H;
            const density = Math.max(0.02, Math.min(0.08, 400 / size)); // Adaptive density
            
            for (let i = 0; i < size; i++) {
                if (Math.random() < density) {
                    cells[i] = Math.random() * 0.6 + 0.3;
                    if (Math.random() < 0.25) {
                        consciousness[i] = Math.random() * 0.3;
                    }
                    quantum[i] = Math.random() * 0.4;
                    energy[i] = Math.random() * 0.5 + 0.3;
                }
            }
              // Add some structured consciousness patterns distributed across viewport
            const numSeeds = Math.floor(Math.random() * 5) + 3; // More seeds for better coverage
            
            for (let s = 0; s < numSeeds; s++) {
                // Place seeds randomly across the entire viewport
                const sx = Math.floor(Math.random() * (W - 20)) + 10;
                const sy = Math.floor(Math.random() * (H - 20)) + 10;
                const radius = Math.floor(Math.random() * 8) + 4; // Slightly larger radius
                
                for (let y = Math.max(0, sy - radius); y < Math.min(H, sy + radius); y++) {
                    for (let x = Math.max(0, sx - radius); x < Math.min(W, sx + radius); x++) {
                        const dist = Math.sqrt((x - sx) ** 2 + (y - sy) ** 2);                        if (dist <= radius) {
                            const i = y * W + x;
                            const strength = 1 - (dist / radius);
                            consciousness[i] = Math.max(consciousness[i], strength * 0.5);
                            cells[i] = Math.max(cells[i], strength * 0.4);
                        }
                    }
                }
            }
        }
    </script>
</body>
</html><|MERGE_RESOLUTION|>--- conflicted
+++ resolved
@@ -214,15 +214,11 @@
             grid.style.top = '20px';
             grid.style.left = '20px';
             grid.style.width = availableWidth + 'px';
-            grid.style.height = availableHeight + 'px';
-            grid.style.margin = '0';
+            grid.style.height = availableHeight + 'px';            grid.style.margin = '0';
             grid.style.padding = '0';
             grid.style.transform = 'none';
             grid.style.overflow = 'visible'; // Allow text effects to extend beyond
-<<<<<<< HEAD
-            
-=======
->>>>>>> 00f12af8
+            
             dimensionsInitialized = true; // Mark as initialized
         }
 
@@ -1021,12 +1017,8 @@
                                 collective[newIdx] = data.collective;
                             }
                         }
-                    });                
-                } else {
-<<<<<<< HEAD
-=======
+                    });                  } else {
                     // Minor resize, dimensions unchanged
->>>>>>> 00f12af8
                 }
             }, 150);
         }, { passive: true });
