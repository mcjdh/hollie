--- conflicted
+++ resolved
@@ -77,25 +77,16 @@
         let charWidth, charHeight;
         let t = 0;
         const canvasElem = document.getElementById('canvas');
-        const timeElem = document.getElementById('timeDisplay');
-        const dt = 0.5;
-<<<<<<< HEAD
-        const canvas = document.getElementById('canvas');
-        const timeDisplay = document.getElementById('timeDisplay');
-=======
+        const timeElem = document.getElementById('timeDisplay');        const dt = 0.5;
         let running = true;
->>>>>>> 09174931
+        
         function updateDimensions() {
             const test = document.createElement('div');
             test.style.position = 'absolute';
             test.style.visibility = 'hidden';
             test.style.whiteSpace = 'pre';
             test.style.fontFamily = 'Courier New, monospace';
-<<<<<<< HEAD
             test.style.fontSize = getComputedStyle(canvas).fontSize;
-=======
-            test.style.fontSize = getComputedStyle(canvasElem).fontSize;
->>>>>>> 09174931
             test.style.lineHeight = '1.1';
             test.textContent = '0'.repeat(10) + '\n'.repeat(10);
             document.body.appendChild(test);
@@ -134,15 +125,9 @@
                     const colorIdx = Math.floor(val * 6.999);
                     out += `<span class="c${colorIdx}">${symbols[idx]}</span>`;
                 }
-                out += '\n';
-            }
-<<<<<<< HEAD
+                out += '\n';            }
             canvas.innerHTML = out;
             timeDisplay.textContent = t.toFixed(0);
-=======
-            canvasElem.innerHTML = out;
-            timeElem.textContent = t.toFixed(0);
->>>>>>> 09174931
             t += dt;
             requestAnimationFrame(render);
         }
