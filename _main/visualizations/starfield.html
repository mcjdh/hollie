<!DOCTYPE html>
<html>
<head>
    <meta charset="UTF-8">
    <meta name="viewport" content="width=device-width, initial-scale=1.0">
    <title>∞ ⋆∞⋆</title>
    <link rel="stylesheet" href="palette.css">
    <style>
        body { 
            margin: 0; 
            padding: 0; 
            background: linear-gradient(135deg, var(--cosmos-dark) 0%, #000 100%); 
            overflow: hidden; 
            width: 100vw; 
            height: 100vh; 
            font-family: 'Courier New', monospace;
        }        #display { 
            font-family: 'Courier New', monospace; 
            color: var(--cosmos-tiffany); 
            white-space: pre; 
            padding: 0; 
            margin: 0;
            width: 100vw; 
            height: 100vh; 
            background: linear-gradient(135deg, var(--cosmos-dark) 0%, #000 100%);
            position: absolute;
            top: 0;
            left: 0;
            line-height: 1.0;
            overflow: hidden;
            font-size: 10px;
            text-shadow: 0 0 2px currentColor;
        }
        
        /* Enhanced color effects for starfield */
        .v { text-shadow: 0 0 4px var(--cosmos-tiffany), 0 0 8px var(--cosmos-tiffany-dim); }
        .u { text-shadow: 0 0 4px var(--cosmos-coral), 0 0 8px var(--cosmos-coral-dim); }
        .s { text-shadow: 0 0 4px var(--cosmos-orange), 0 0 8px var(--cosmos-orange-dim); }
        .e { text-shadow: 0 0 4px var(--cosmos-melon), 0 0 8px var(--cosmos-melon-dim); }
        .g { text-shadow: 0 0 6px var(--cosmos-coral-bright), 0 0 12px var(--cosmos-coral-bright); }
        .p { text-shadow: 0 0 6px var(--cosmos-tiffany-bright), 0 0 12px var(--cosmos-tiffany-bright); }
        .y { text-shadow: 0 0 6px var(--cosmos-orange-bright), 0 0 12px var(--cosmos-orange-bright); }
        .b { text-shadow: 0 0 6px var(--cosmos-melon-bright), 0 0 12px var(--cosmos-melon-bright); }
        
        .info {
            position: fixed;
            top: 10px;
            left: 10px;
            font-size: 12px;
            color: var(--cosmos-tiffany);
            z-index: 100;
            background: linear-gradient(135deg, var(--cosmos-dark-dim), var(--cosmos-rose-dim));
            padding: 10px;
            border-radius: 5px;
            border: 2px solid var(--cosmos-tiffany);
            box-shadow: 0 0 20px rgba(173, 235, 218, 0.3);
            text-shadow: 0 0 8px var(--cosmos-tiffany);
        }    </style>
</head>
<body>
    <div class="info">
        ∞ ⋆∞⋆<br>
        ∇×E = -∂B/∂t<br>
        ⌫ ◦ ↩
    </div>
    <div id="display"></div>    <script>
        const display = document.getElementById('display');
        // Dynamic viewport sizing - responsive to window dimensions
        let W, H;
        let charWidth, charHeight;
        let t = 0;
        const MAX_COLS = 160;
        const MAX_ROWS = 80;
        const FPS = 30;
        const fpsInterval = 1000 / FPS;
        let lastFrame = 0;
        let running = true;
        
        // Calculate optimal grid size based on viewport
        function updateDimensions() {
            const viewportWidth = window.innerWidth;
            const viewportHeight = window.innerHeight;

            // Performance-oriented grid sizing
            // Cap maximum grid dimensions to prevent lag on high-res screens
            const maxW = 160; // Max width in characters
            const maxH = 80;  // Max height in characters
            const minW = 40;  // Min width
            const minH = 20;  // Min height

            // Base font size - larger for better performance
            let baseFontSize = 12;
            
            // Adjust base font size based on screen size
            if (viewportWidth > 2560) baseFontSize = 16; // 4K+ screens
            else if (viewportWidth > 1920) baseFontSize = 14; // 2K screens
            else if (viewportWidth < 800) baseFontSize = 10;  // Mobile            // Calculate grid dimensions based on font size
            const estimatedCharWidth = baseFontSize * 0.6; // Monospace approximation
            const estimatedCharHeight = baseFontSize;

            W = Math.min(maxW, Math.max(minW, Math.floor(viewportWidth / estimatedCharWidth)));
            H = Math.min(maxH, Math.max(minH, Math.floor(viewportHeight / estimatedCharHeight)));

            // Calculate final font size to fill viewport efficiently
            const fontSize = Math.min(
                viewportWidth / W * 0.95,  // Leave some margin
                viewportHeight / H * 0.95
            );

            display.style.fontSize = fontSize + 'px';
            display.style.lineHeight = fontSize + 'px';

            charWidth = fontSize * 0.6;
            charHeight = fontSize;

            
            // Precompute values for performance optimization
            preR = new Float32Array(W * H);
            preAngle = new Float32Array(W * H);
            preDist = new Float32Array(W * H);
            const w2 = W / 2;
            const h2 = H / 2;
            for (let y = 0, row = 0; y < H; y++, row += W) {
                for (let x = 0; x < W; x++) {
                    const i = row + x;
                    const xi = (x - w2) / (W / 4);
                    const yi = (y - h2) / (H / 4);
                    preR[i] = Math.sqrt(xi * xi + yi * yi);
                    preAngle[i] = Math.atan2(yi, xi);
                    const ndx = (x - w2) / w2;
                    const ndy = (y - h2) / h2;
                    preDist[i] = Math.sqrt(ndx * ndx + ndy * ndy);
                }
            }
        }        // Stellar field arrays
        let field, velocity, density, luminosity;
        let preR, preAngle, preDist; // Precomputed values for performance
        
        function initializeFields() {
            const size = W * H;
            field = new Float32Array(size);        // Gravitational field
            velocity = new Float32Array(size);     // Stellar motion
            density = new Float32Array(size);      // Star density
            luminosity = new Float32Array(size);   // Brightness field
            
            // Initialize with enhanced quantum noise for better visibility
            for (let i = 0; i < size; i++) {
                field[i] = (Math.random() - 0.5) * 0.3;
                velocity[i] = (Math.random() - 0.5) * 0.15;
                density[i] = Math.random() * 0.8;  // Increased base density
                luminosity[i] = Math.random() * 1.2; // Enhanced luminosity range
            }
        }
          // Enhanced stellar symbols with cosmic variety
        const starSymbols = [
            '·', '∘', '∙', '⋄', '◦', '○', '●', '⋆', '✦', '✧', '✩', '★', '✪', '✫', '⭐',
            '∗', '⁂', '※', '⊙', '⊚', '⊛', '⊜', '⊝', '⊗', '⊕',
            '∞', '∅', '∩', '∪', '∇', '△', '▽', '◇', '◈', '⬟', '⬢',
            '☾', '☽', '⟐', '⟑', '⟒', '𓇽', '🜂', '🜄', '⧗', '∴'
        ];

        // Enhanced color mapping with cosmic theme
        const colorClasses = [
            'v','u','s','e','m','t','q','d','w','c',    // Base palette
            'g','y','r','p','b','o','a','f','n','l',    // Extended palette
            'v','u','g','p','y','b'                      // Repeat bright colors for emphasis
        ];

        const starCount = starSymbols.length;        const colorCount = colorClasses.length;
        
        // Stellar field equations tuned for enhanced visibility (optimized with precomputed values)
        function stellarField(idx, time) {
            const r = preR[idx];
            const angle = preAngle[idx];

            // Enhanced radial falloff with multiple layers
            const base = Math.exp(-r * 0.8) + Math.exp(-r * 2.5) * 0.3; // Dual-layer galaxy

            // Multiple spiral arms with different frequencies
            const arms1 = Math.sin(angle * 3 + r * 1.5 - time * 0.8) * 0.4;
            const arms2 = Math.sin(angle * 5 + r * 2.2 - time * 1.2) * 0.3;
            const arms3 = Math.cos(angle * 7 + r * 1.8 - time * 0.6) * 0.2;

            // Enhanced swirl with time variation
            const swirl = Math.sin(angle + time * 0.7) * Math.cos(r + time * 0.3) * 0.15;
            
            // Cosmic dust lanes
            const dust = Math.sin(angle * 2 + time * 0.4) * Math.exp(-r * 1.2) * 0.25;

            // Final stellar density with enhanced brightness
            const dens = Math.max(0, base + (arms1 + arms2 + arms3) * 0.6 + swirl + dust + 0.1);

            // Enhanced velocity for better color dynamics
            const vel = (arms1 * 0.8 + arms2 * 0.6) + swirl * 2.0;

            return { density: dens, velocity: vel, phase: angle, r };
        }
        
        function update() {
            t += 0.03; // Slightly faster animation
            
            // Performance optimization: Skip some updates on large grids
            const totalCells = W * H;
            const updateInterval = totalCells > 8000 ? 2 : 1; // Skip every other frame for large grids
            const shouldUpdate = Math.floor(t * 30) % updateInterval === 0;
            
            if (!shouldUpdate && totalCells > 8000) return;
            
            // Update stellar field with enhanced dynamics
            for (let y = 0, row = 0; y < H; y++, row += W) {
                for (let x = 0; x < W; x++) {
                    const idx = row + x;
                    const stellar = stellarField(idx, t);
                    
                    // Enhanced field evolution with stronger coupling
                    field[idx] = field[idx] * 0.92 + stellar.density * 0.08;
                    velocity[idx] = velocity[idx] * 0.95 + stellar.velocity * 0.05;
                    
                    // Stronger non-linear coupling for more dynamics
                    const coupling = Math.sin(stellar.phase + t * 0.5) * field[idx] * 1.5;
                    density[idx] = Math.max(0, Math.min(1.2, 
                        density[idx] * 0.94 + coupling * 0.06
                    ));
                    
                    // Enhanced luminosity with multiple twinkling patterns
                    const twinkle1 = Math.sin(t * 4 + x * 0.15 + y * 0.12) * 0.3 + 0.7;
                    const twinkle2 = Math.cos(t * 7 + x * 0.08 + y * 0.19) * 0.2 + 0.8;
                    const twinkle3 = Math.sin(t * 2.5 + stellar.phase) * 0.25 + 0.75;
                    const distanceFactor = Math.exp(-stellar.r * 0.4) + 0.2; // Less aggressive falloff
                    const baseLum = Math.pow(density[idx], 0.9); // Less harsh power curve
                    luminosity[idx] = baseLum * twinkle1 * twinkle2 * twinkle3 * distanceFactor;
                }
            }        }
        
        function render() {
            let output = '';
            
            for (let y = 0, row = 0; y < H; y++, row += W) {
                for (let x = 0; x < W; x++) {
                    const idx = row + x;
                    const intensity = luminosity[idx];
                    const motion = velocity[idx];
                    const dist = preDist[idx];
                    
                    // Enhanced visibility with lower thresholds
                    if (intensity > 0.45) {
                        // Bright stars - complex symbols with enhanced color mapping
                        const symbolIdx = Math.floor(intensity * starCount * 0.9) +
                                        Math.floor(starCount * 0.1);
                        const colorIdx = Math.floor((intensity * 0.7 + (1 - dist) * 0.2 + Math.abs(motion) * 0.4) * colorCount);
                        const symbol = starSymbols[Math.min(symbolIdx, starCount - 1)];
                        const colorClass = colorClasses[Math.min(Math.max(0, colorIdx), colorCount - 1)];
                        output += `<span class="${colorClass}">${symbol}</span>`;
                    } else if (intensity > 0.25) {
                        // Medium stars with better color variety
                        const symbolIdx = Math.floor(intensity * starCount * 0.7);
                        const colorIdx = Math.floor((intensity * 0.8 + (1 - dist) * 0.3 + Math.abs(motion) * 0.2) * colorCount * 0.85);
                        const symbol = starSymbols[Math.min(symbolIdx, starCount - 1)];
                        const colorClass = colorClasses[Math.min(Math.max(0, colorIdx), colorCount - 1)];
                        output += `<span class="${colorClass}">${symbol}</span>`;
                    } else if (intensity > 0.12) {
                        // Dim stars with motion-based coloring
                        const symbol = starSymbols[Math.floor(intensity * 8)];
                        const motionColor = Math.abs(motion) > 0.1 ? 'u' : 'q'; // Coral for moving, dim tiffany for static
                        output += `<span class="${motionColor}">${symbol}</span>`;
                    } else if (intensity > 0.05) {
                        // Very dim background stars
                        const symbol = Math.random() < 0.7 ? '·' : '∘';
                        output += `<span class="l">${symbol}</span>`;
                    } else {
                        // Cosmic background with nebular dust
                        const dustChance = Math.max(0, intensity * 0.8 - 0.02);
                        if (Math.random() < dustChance) {
                            const dustSymbol = Math.random() < 0.6 ? '∘' : '·';
                            const dustColor = Math.random() < 0.4 ? 'w' : 'c'; // Orange-dim or melon-dim
                            output += `<span class="${dustColor}">${dustSymbol}</span>`;
                        } else if (Math.random() < 0.002) {
                            // Rare cosmic background
                            output += '<span class="l">∙</span>';
                        } else {
                            output += ' ';
                        }
                    }
                }
                output += '\n';
            }
            
            display.innerHTML = output;
        }
        
        function loop(now) {
<<<<<<< HEAD
            if (now - lastFrame < fpsInterval) { requestAnimationFrame(loop); return; }
=======
            if (!running) return;
            if (now - lastFrame < 1000/FPS) { requestAnimationFrame(loop); return; }
>>>>>>> 09174931
            lastFrame = now;
            update();
            render();
            requestAnimationFrame(loop);
        }
        
        // Initialize
        window.addEventListener('resize', () => {
            updateDimensions();
            initializeFields();
        }, { passive: true });

        window.addEventListener('orientationchange', () => {
            setTimeout(() => {
                updateDimensions();
                initializeFields();
            }, 100);
        }, { passive: true });

        document.addEventListener('keydown', (e) => {
            if (e.key === 'Escape' && window.parent !== window) {
                window.parent.postMessage('close', '*');
            }
        });

        document.addEventListener('visibilitychange', () => {
            running = !document.hidden;
            if (running) requestAnimationFrame(loop);
        });

        updateDimensions();
        initializeFields();
        requestAnimationFrame(loop);
    </script>
</body>
</html><|MERGE_RESOLUTION|>--- conflicted
+++ resolved
@@ -287,14 +287,9 @@
             
             display.innerHTML = output;
         }
-        
-        function loop(now) {
-<<<<<<< HEAD
-            if (now - lastFrame < fpsInterval) { requestAnimationFrame(loop); return; }
-=======
+          function loop(now) {
             if (!running) return;
             if (now - lastFrame < 1000/FPS) { requestAnimationFrame(loop); return; }
->>>>>>> 09174931
             lastFrame = now;
             update();
             render();
