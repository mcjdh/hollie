--- conflicted
+++ resolved
@@ -65,10 +65,7 @@
         0=1 → ∞=0 → ⟲<br>
         ⌫ ◦ ↩
     </div>
-    <div id="canvas"></div>
-
-    <script>
-        const canvas = document.getElementById('canvas');
+    <div id="canvas"></div>    <script>
         // ∂ viewport ∞ world parameters
         let W, H;
         let charWidth, charHeight;
@@ -78,7 +75,6 @@
         const MAX_ROWS = 80;
         const FPS = 30;
         let lastFrame = 0;
-        const canvas = document.getElementById('canvas');
         
         // ◊ optimal grid dimensions
         function updateDimensions() {            const viewportWidth = window.innerWidth;
@@ -106,18 +102,12 @@
             H = Math.max(30, H);
             W = Math.min(MAX_COLS, W);
             H = Math.min(MAX_ROWS, H);
-            
-            const optimalFontWidth = viewportWidth / W;
+              const optimalFontWidth = viewportWidth / W;
             const optimalFontHeight = viewportHeight / H;
             const fontSize = Math.min(optimalFontWidth * 1.8, optimalFontHeight * 1.2);
             
-<<<<<<< HEAD
-            canvas.style.fontSize = fontSize + 'px';
-            canvas.style.lineHeight = (fontSize * 1.0) + 'px';
-=======
             canvasElem.style.fontSize = fontSize + 'px';
             canvasElem.style.lineHeight = (fontSize * 1.0) + 'px';
->>>>>>> 4beb04a2
             
             reallocateLife();        }
         
@@ -296,14 +286,9 @@
                     
                     output += `<span class="${color}">${symbol}</span>`;
                 }
-                if (y < renderH - 1) output += '\n';
-            }
-            
-<<<<<<< HEAD
-            canvas.innerHTML = output;
-=======
+                if (y < renderH - 1) output += '\n';            }
+            
             canvasElem.innerHTML = output;
->>>>>>> 4beb04a2
             t++;        }
         
         // ∞ evolution loop
