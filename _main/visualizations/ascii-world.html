<!DOCTYPE html>
<html lang="en">
<head>
    <meta charset="UTF-8">
    <meta name="viewport" content="width=device-width, initial-scale=1.0">
    <title>◊ ∞ ⟲ ∂ ◊</title>
    <link rel="stylesheet" href="palette.css">
    <style>        body {
            background: linear-gradient(135deg, var(--cosmos-dark) 0%, #000 100%);
            color: var(--cosmos-melon);
            font-family: 'Courier New', monospace;
            margin: 0;
            padding: 0;
            overflow: hidden;
            width: 100vw;
            height: 100vh;
        }        #canvas {
            white-space: pre;
            font-feature-settings: 'kern' 0;
            width: 100vw;
            height: 100vh;
            display: block;
            line-height: 1.0;
            position: absolute;
            top: 0;
            left: 0;
            margin: 0;
            padding: 0;
            overflow: hidden;
            background: linear-gradient(135deg, var(--cosmos-dark) 0%, #000 100%);
        }        /* ∂ ⟲ ∞ states using cohesive palette */
        .void { color: var(--cosmos-dark); } 
        .dust { color: var(--cosmos-rose-dim); } 
        .spark { color: var(--cosmos-coral-dim); }
        .seed { color: var(--cosmos-coral); } 
        .grow { color: var(--cosmos-melon-dim); } 
        .bloom { color: var(--cosmos-melon); }
        .flow { color: var(--cosmos-tiffany-dim); } 
        .dream { color: var(--cosmos-tiffany); } 
        .think { color: var(--cosmos-orange-dim); }
        .love { color: var(--cosmos-orange); } 
        .birth { color: var(--cosmos-coral-bright); } 
        .death { color: var(--cosmos-rose); }
        .rebirth { color: var(--cosmos-melon-bright); } 
        .wisdom { color: var(--cosmos-cream); } 
        .transcend { color: var(--cosmos-tiffany-bright); }
          .info {
            position: fixed;
            top: 10px;
            left: 10px;
            font-size: 12px;
            color: var(--cosmos-tiffany);
            z-index: 100;
            background: linear-gradient(135deg, var(--cosmos-dark-dim), var(--cosmos-rose-dim));
            padding: 10px;
            border-radius: 5px;
            border: 2px solid var(--cosmos-tiffany);
            box-shadow: 0 0 20px rgba(173, 235, 218, 0.3);
            text-shadow: 0 0 8px var(--cosmos-tiffany);
        }
    </style>
</head>
<body>    <div class="info">
        ◊ ∞ ⟲ ∂ ◊<br>
        0=1 → ∞=0 → ⟲<br>
        ⌫ ◦ ↩
    </div>
<<<<<<< HEAD
    <div id="canvas"></div>    <script>
        // ∂ viewport ∞ world parameters
=======
    <div id="canvas"></div>

    <script>        // ∂ viewport ∞ world parameters
>>>>>>> 1111bc29
        let W, H;
        let charWidth, charHeight;
        let t = 0;
        const canvasElem = document.getElementById('canvas');
        const MAX_COLS = 160;
        const MAX_ROWS = 80;
        const FPS = 30;
        let lastFrame = 0;
        const canvas = document.getElementById('canvas');
        const measureDiv = document.createElement('div');
        measureDiv.style.fontFamily = 'Courier New, monospace';
        measureDiv.style.position = 'absolute';
        measureDiv.style.visibility = 'hidden';
        measureDiv.style.whiteSpace = 'pre';
        measureDiv.style.lineHeight = '1.0';
        
        // ◊ optimal grid dimensions
        function updateDimensions() {
            const viewportWidth = window.innerWidth;
            const viewportHeight = window.innerHeight;

            // ◦ measurement for fit
            measureDiv.style.fontSize = '8px';
            measureDiv.textContent = '●'.repeat(10) + '\n'.repeat(10);
            document.body.appendChild(measureDiv);

            const rect = measureDiv.getBoundingClientRect();
            charWidth = rect.width / 10;
            charHeight = rect.height / 10;
            document.body.removeChild(measureDiv);
            
            W = Math.ceil(viewportWidth / charWidth) + 2;
            H = Math.ceil(viewportHeight / charHeight) + 2;
            W = Math.max(60, W);
            H = Math.max(30, H);
            W = Math.min(MAX_COLS, W);
            H = Math.min(MAX_ROWS, H);
              const optimalFontWidth = viewportWidth / W;
            const optimalFontHeight = viewportHeight / H;
            const fontSize = Math.min(optimalFontWidth * 1.8, optimalFontHeight * 1.2);
            
<<<<<<< HEAD
            canvasElem.style.fontSize = fontSize + 'px';
            canvasElem.style.lineHeight = (fontSize * 1.0) + 'px';
=======
            canvas.style.fontSize = fontSize + 'px';
            canvas.style.lineHeight = (fontSize * 1.0) + 'px';
>>>>>>> 1111bc29
            
            reallocateLife();        }
        
        // ∂ paradox constant
        const zeno = 0.5;               // ζ zeno's paradox seed
        
        // ⟲ world data structures
        let lifeField, consciousness, memory, paradox;
        
        function reallocateLife() {
            const size = W * H;
            lifeField = new Float32Array(size);
            consciousness = new Float32Array(size);            memory = new Float32Array(size);
            paradox = new Float32Array(size);
            
            // ∂ initialize ∞ paradox seeds
            for (let i = 0; i < size; i++) {
                paradox[i] = Math.random() - 0.5;
            }        }
        
        // ∂ paradox math: ∞ 0=1 ⟲ infinite possibility
        function paradoxFunction(x, y, t) {
            const cx = W / 2;
            const cy = H / 2;
            const dx = x - cx;
            const dy = y - cy;            const r = Math.sqrt(dx*dx + dy*dy);
            const theta = Math.atan2(dy, dx);
            
            // ∞ fundamental paradox: ∂/0 ⟲ infinity
            const zeroOne = Math.sin(t * 0.01) * 0.001 + 0.001; // never quite zero
            const infinity = 1 / zeroOne; // approaches infinity
            
            // ζ zeno's paradox: ∞ steps ∂ finite time
            let zenoSum = 0;
            let step = 1;
            for (let i = 0; i < 20; i++) {
                zenoSum += step;
                step *= zeno; // each step is half the previous
            }
            
            // ψ schrödinger equation: superposition ∂ states
            const alive = Math.sin(r * 0.1 + t * 0.03 + theta);
            const dead = Math.cos(r * 0.1 + t * 0.03 - theta);
            const superposition = (alive + dead) / Math.sqrt(2);
            
            // ∂ gödel incompleteness: self-reference ⟲ emergence
            const selfRef = Math.sin(infinity * 0.0001 + zenoSum * 0.1 + superposition);            
            return {
                life: superposition * Math.sin(t * 0.02 + r * 0.05),
                consciousness: selfRef * Math.cos(t * 0.01 + theta * 3),
                paradox: infinity * 0.0001 + zenoSum * 0.01,
                emergence: (alive * dead) / (Math.abs(alive * dead) + 0.001)
            };
        }
        
        // ⟲ symbols ∂ different states ∞ emergence
        const lifeSymbols = {
            void: [' ', '·', '°'],
            matter: ['·', '◦', '○', '●'],
            plant: ['·', '♦', '♠', '♣', '♥', '✦', '✧'],
            animal: ['○', '◊', '◈', '◇', '⬡', '⬢', '⬣'],
            mind: ['●', '◆', '◉', '⊙', '⊚', '⊛', '⊜'],
            soul: ['✦', '✧', '✩', '✪', '✫', '✬', '✭'],
            god: ['◊', '◈', '◇', '♦', '♠', '♣', '♥'],
            transcend: ['∞', '∂', '∇', '∫', '∑', '∏', '√']        };
        
        // ∂ determine ⟲ state ∞ field values
        function getLifeState(life, consciousness, memory, paradoxVal) {
            const intensity = Math.abs(life) + Math.abs(consciousness) * 0.7 + memory * 0.3;
            const complexity = Math.abs(paradoxVal) + Math.abs(life * consciousness);
            
            if (intensity < 0.1) return 'void';
            if (intensity < 0.3) return 'matter';
            if (complexity < 0.5) return 'plant';
            if (consciousness > 0.3) return 'mind';
            if (memory > 0.5) return 'soul';
            if (paradoxVal > 1.0) return 'god';
            if (intensity > 1.5) return 'transcend';
            return 'animal';        }
        
        // ◊ color class ∞ ⟲ complexity
        function getLifeColor(state, life, consciousness) {
            const stateColors = {
                void: ['void', 'dust', 'spark'],
                matter: ['dust', 'spark', 'seed'],
                plant: ['seed', 'grow', 'bloom'],
                animal: ['flow', 'dream', 'think'],
                mind: ['think', 'love', 'birth'],
                soul: ['love', 'birth', 'death'],
                god: ['death', 'rebirth', 'wisdom'],
                transcend: ['wisdom', 'transcend', 'transcend']
            };
            
            const colors = stateColors[state] || stateColors.void;
            const phase = Math.abs(life + consciousness) * 2;
            const index = Math.floor(phase) % colors.length;
            return colors[index];        }
        
        // ∂ symbol ∞ ⟲ state
        function getLifeSymbol(state, life, consciousness, time) {
            const symbols = lifeSymbols[state] || lifeSymbols.void;
            const animation = Math.sin(time * 0.05 + life * 10 + consciousness * 8);
            const index = Math.floor((animation + 1) * symbols.length / 2) % symbols.length;
            return symbols[index];        }
        
        // ∂ update world ∞ emergent ⟲
        function updateWorld() {
            for (let y = 0, row = 0; y < H; y++, row += W) {
                for (let x = 0; x < W; x++) {                    const idx = row + x;
                    
                    // ◊ calculate paradox-based field
                    const result = paradoxFunction(x, y, t);
                    
                    // ∂ evolve ⟲ field ∞ memory
                    lifeField[idx] = lifeField[idx] * 0.9 + result.life * 0.1;
                    consciousness[idx] = consciousness[idx] * 0.95 + result.consciousness * 0.05;                    memory[idx] = memory[idx] * 0.99 + Math.abs(lifeField[idx]) * 0.01;
                    paradox[idx] = paradox[idx] * 0.8 + result.paradox * 0.2;
                    
                    // ∞ emergence ∂ neighbor interaction
                    if (x > 0 && x < W-1 && y > 0 && y < H-1) {
                        let neighborSum = 0;
                        for (let dy = -1; dy <= 1; dy++) {
                            const nRow = row + dy * W;
                            for (let dx = -1; dx <= 1; dx++) {
                                if (dx === 0 && dy === 0) continue;
                                const nIdx = nRow + (x + dx);
                                neighborSum += lifeField[nIdx] || 0;
                            }
                        }
                        
                        // ◊ conway-like rules ∞ continuous values
                        const avgNeighbor = neighborSum / 8;
                        const currentLife = lifeField[idx];
                        
                        // ⟲ birth: empty space ∞ active neighbors
                        if (Math.abs(currentLife) < 0.1 && Math.abs(avgNeighbor) > 0.3) {
                            lifeField[idx] += avgNeighbor * 0.1;
                        }
                        
                        // ∂ growth: moderate ⟲ ∞ good neighbors
                        if (Math.abs(currentLife) > 0.1 && Math.abs(currentLife) < 0.8) {
                            lifeField[idx] += avgNeighbor * 0.05;
                        }
                        
                        // ∞ death: overcrowding or isolation
                        if (Math.abs(avgNeighbor) > 1.2 || Math.abs(avgNeighbor) < 0.05) {
                            lifeField[idx] *= 0.95;
                        }
                    }
                }
            }        }
        
        // ∂ render ∞ ⟲ world
        function render() {
            updateWorld();
            
            const viewportCols = Math.ceil(window.innerWidth / (charWidth || 6));
            const viewportRows = Math.ceil(window.innerHeight / (charHeight || 8));
            const renderW = Math.min(W, viewportCols + 1);
            const renderH = Math.min(H, viewportRows + 1);
            
            let output = '';
            
            for (let y = 0, row = 0; y < renderH; y++, row += W) {
                for (let x = 0; x < renderW; x++) {
                    const idx = Math.min(row + x, W * H - 1);
                    
                    const life = lifeField[idx] || 0;
                    const cons = consciousness[idx] || 0;
                    const mem = memory[idx] || 0;
                    const para = paradox[idx] || 0;
                    
                    const state = getLifeState(life, cons, mem, para);
                    const color = getLifeColor(state, life, cons);
                    const symbol = getLifeSymbol(state, life, cons, t + idx);
                    
                    output += `<span class="${color}">${symbol}</span>`;
                }
                if (y < renderH - 1) output += '\n';            }
            
<<<<<<< HEAD
            canvasElem.innerHTML = output;
=======
            canvas.innerHTML = output;
>>>>>>> 1111bc29
            t++;        }
        
        // ∞ evolution loop
        function evolve(now) {
            if (now - lastFrame < 1000/FPS) { requestAnimationFrame(evolve); return; }
            lastFrame = now;
            render();
            
            // ∂ inject random paradox seeds ∞ prevent stagnation
            if (t % 500 === 0) {
                for (let i = 0; i < 10; i++) {
                    const idx = Math.floor(Math.random() * W * H);
                    paradox[idx] += (Math.random() - 0.5) * 0.5;
                }
            }
            
            requestAnimationFrame(evolve);
        }
          // ◊ initialize
        window.addEventListener('resize', () => {
            setTimeout(updateDimensions, 100);
        }, { passive: true });
        
        setTimeout(() => {
            updateDimensions();
            requestAnimationFrame(evolve);
        }, 50);

        document.addEventListener('keydown', e => {
            if (e.key === 'Escape' && window.parent !== window) {
                window.parent.postMessage('close', '*');
            }
        });
    </script>
</body>
</html><|MERGE_RESOLUTION|>--- conflicted
+++ resolved
@@ -63,16 +63,11 @@
 <body>    <div class="info">
         ◊ ∞ ⟲ ∂ ◊<br>
         0=1 → ∞=0 → ⟲<br>
-        ⌫ ◦ ↩
-    </div>
-<<<<<<< HEAD
-    <div id="canvas"></div>    <script>
-        // ∂ viewport ∞ world parameters
-=======
+        ⌫ ◦ ↩    </div>
     <div id="canvas"></div>
 
-    <script>        // ∂ viewport ∞ world parameters
->>>>>>> 1111bc29
+    <script>
+        // ∂ viewport ∞ world parameters
         let W, H;
         let charWidth, charHeight;
         let t = 0;
@@ -111,18 +106,12 @@
             W = Math.min(MAX_COLS, W);
             H = Math.min(MAX_ROWS, H);
               const optimalFontWidth = viewportWidth / W;
-            const optimalFontHeight = viewportHeight / H;
-            const fontSize = Math.min(optimalFontWidth * 1.8, optimalFontHeight * 1.2);
-            
-<<<<<<< HEAD
-            canvasElem.style.fontSize = fontSize + 'px';
-            canvasElem.style.lineHeight = (fontSize * 1.0) + 'px';
-=======
+            const optimalFontHeight = viewportHeight / H;            const fontSize = Math.min(optimalFontWidth * 1.8, optimalFontHeight * 1.2);
+            
             canvas.style.fontSize = fontSize + 'px';
             canvas.style.lineHeight = (fontSize * 1.0) + 'px';
->>>>>>> 1111bc29
-            
-            reallocateLife();        }
+            
+            reallocateLife();}
         
         // ∂ paradox constant
         const zeno = 0.5;               // ζ zeno's paradox seed
@@ -298,14 +287,9 @@
                     const symbol = getLifeSymbol(state, life, cons, t + idx);
                     
                     output += `<span class="${color}">${symbol}</span>`;
-                }
-                if (y < renderH - 1) output += '\n';            }
-            
-<<<<<<< HEAD
-            canvasElem.innerHTML = output;
-=======
+                }                if (y < renderH - 1) output += '\n';            }
+            
             canvas.innerHTML = output;
->>>>>>> 1111bc29
             t++;        }
         
         // ∞ evolution loop
