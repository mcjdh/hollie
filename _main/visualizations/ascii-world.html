<!DOCTYPE html>
<html lang="en">
<head>
    <meta charset="UTF-8">
    <meta name="viewport" content="width=device-width, initial-scale=1.0">
    <title>◊ ∞ ⟲ ∂ ◊</title>
    <link rel="stylesheet" href="palette.css">
    <style>        body {
            background: linear-gradient(135deg, var(--cosmos-dark) 0%, #000 100%);
            color: var(--cosmos-melon);
            font-family: 'Courier New', monospace;
            margin: 0;
            padding: 0;
            overflow: hidden;
            width: 100vw;
            height: 100vh;
        }        #canvas {
            white-space: pre;
            font-feature-settings: 'kern' 0;
            width: 100vw;
            height: 100vh;
            display: block;
            line-height: 1.0;
            position: absolute;
            top: 0;
            left: 0;
            margin: 0;
            padding: 0;
            overflow: hidden;
            background: linear-gradient(135deg, var(--cosmos-dark) 0%, #000 100%);
        }        /* ∂ ⟲ ∞ states using cohesive palette */
        .void { color: var(--cosmos-dark); } 
        .dust { color: var(--cosmos-rose-dim); } 
        .spark { color: var(--cosmos-coral-dim); }
        .seed { color: var(--cosmos-coral); } 
        .grow { color: var(--cosmos-melon-dim); } 
        .bloom { color: var(--cosmos-melon); }
        .flow { color: var(--cosmos-tiffany-dim); } 
        .dream { color: var(--cosmos-tiffany); } 
        .think { color: var(--cosmos-orange-dim); }
        .love { color: var(--cosmos-orange); } 
        .birth { color: var(--cosmos-coral-bright); } 
        .death { color: var(--cosmos-rose); }
        .rebirth { color: var(--cosmos-melon-bright); } 
        .wisdom { color: var(--cosmos-cream); } 
        .transcend { color: var(--cosmos-tiffany-bright); }
          .info {
            position: fixed;
            top: 10px;
            left: 10px;
            font-size: 12px;
            color: var(--cosmos-tiffany);
            z-index: 100;
            background: linear-gradient(135deg, var(--cosmos-dark-dim), var(--cosmos-rose-dim));
            padding: 10px;
            border-radius: 5px;
            border: 2px solid var(--cosmos-tiffany);
            box-shadow: 0 0 20px rgba(173, 235, 218, 0.3);
            text-shadow: 0 0 8px var(--cosmos-tiffany);
        }
    </style>
</head>
<body>    <div class="info">
        ◊ ∞ ⟲ ∂ ◊<br>
        0=1 → ∞=0 → ⟲<br>
        ⌫ ◦ ↩    </div>
    <div id="canvas"></div>

    <script>
        // ∂ viewport ∞ world parameters
        let W, H;
        let charWidth, charHeight;
        let t = 0;
        const canvasElem = document.getElementById('canvas');
        const MAX_COLS = 160;
        const MAX_ROWS = 80;
        const FPS = 30;
        let lastFrame = 0;
<<<<<<< HEAD
        const canvas = document.getElementById('canvas');
        const measureDiv = document.createElement('div');
        measureDiv.style.fontFamily = 'Courier New, monospace';
        measureDiv.style.position = 'absolute';
        measureDiv.style.visibility = 'hidden';
        measureDiv.style.whiteSpace = 'pre';
        measureDiv.style.lineHeight = '1.0';
=======
        let running = true;
>>>>>>> 09174931
        
        // ◊ optimal grid dimensions
        function updateDimensions() {
            const viewportWidth = window.innerWidth;
            const viewportHeight = window.innerHeight;

            // ◦ measurement for fit
            measureDiv.style.fontSize = '8px';
            measureDiv.textContent = '●'.repeat(10) + '\n'.repeat(10);
            document.body.appendChild(measureDiv);

            const rect = measureDiv.getBoundingClientRect();
            charWidth = rect.width / 10;
            charHeight = rect.height / 10;
            document.body.removeChild(measureDiv);
            
            W = Math.ceil(viewportWidth / charWidth) + 2;
            H = Math.ceil(viewportHeight / charHeight) + 2;
            W = Math.max(60, W);
            H = Math.max(30, H);
            W = Math.min(MAX_COLS, W);
            H = Math.min(MAX_ROWS, H);
              const optimalFontWidth = viewportWidth / W;
            const optimalFontHeight = viewportHeight / H;            const fontSize = Math.min(optimalFontWidth * 1.8, optimalFontHeight * 1.2);
            
<<<<<<< HEAD
            canvas.style.fontSize = fontSize + 'px';
            canvas.style.lineHeight = (fontSize * 1.0) + 'px';
=======
            const optimalFontWidth = viewportWidth / W;
            const optimalFontHeight = viewportHeight / H;
            const fontSize = Math.min(optimalFontWidth * 1.8, optimalFontHeight * 1.2);
            
            canvasElem.style.fontSize = fontSize + 'px';
            canvasElem.style.lineHeight = (fontSize * 1.0) + 'px';
>>>>>>> 09174931
            
            reallocateLife();}
        
        // ∂ paradox constant
        const zeno = 0.5;               // ζ zeno's paradox seed
        
        // ⟲ world data structures
        let lifeField, consciousness, memory, paradox;
        
        function reallocateLife() {
            const size = W * H;
            lifeField = new Float32Array(size);
            consciousness = new Float32Array(size);            memory = new Float32Array(size);
            paradox = new Float32Array(size);
            
            // ∂ initialize ∞ paradox seeds
            for (let i = 0; i < size; i++) {
                paradox[i] = Math.random() - 0.5;
            }        }
        
        // ∂ paradox math: ∞ 0=1 ⟲ infinite possibility
        function paradoxFunction(x, y, t) {
            const cx = W / 2;
            const cy = H / 2;
            const dx = x - cx;
            const dy = y - cy;            const r = Math.sqrt(dx*dx + dy*dy);
            const theta = Math.atan2(dy, dx);
            
            // ∞ fundamental paradox: ∂/0 ⟲ infinity
            const zeroOne = Math.sin(t * 0.01) * 0.001 + 0.001; // never quite zero
            const infinity = 1 / zeroOne; // approaches infinity
            
            // ζ zeno's paradox: ∞ steps ∂ finite time
            let zenoSum = 0;
            let step = 1;
            for (let i = 0; i < 20; i++) {
                zenoSum += step;
                step *= zeno; // each step is half the previous
            }
            
            // ψ schrödinger equation: superposition ∂ states
            const alive = Math.sin(r * 0.1 + t * 0.03 + theta);
            const dead = Math.cos(r * 0.1 + t * 0.03 - theta);
            const superposition = (alive + dead) / Math.sqrt(2);
            
            // ∂ gödel incompleteness: self-reference ⟲ emergence
            const selfRef = Math.sin(infinity * 0.0001 + zenoSum * 0.1 + superposition);            
            return {
                life: superposition * Math.sin(t * 0.02 + r * 0.05),
                consciousness: selfRef * Math.cos(t * 0.01 + theta * 3),
                paradox: infinity * 0.0001 + zenoSum * 0.01,
                emergence: (alive * dead) / (Math.abs(alive * dead) + 0.001)
            };
        }
        
        // ⟲ symbols ∂ different states ∞ emergence
        const lifeSymbols = {
            void: [' ', '·', '°'],
            matter: ['·', '◦', '○', '●'],
            plant: ['·', '♦', '♠', '♣', '♥', '✦', '✧'],
            animal: ['○', '◊', '◈', '◇', '⬡', '⬢', '⬣'],
            mind: ['●', '◆', '◉', '⊙', '⊚', '⊛', '⊜'],
            soul: ['✦', '✧', '✩', '✪', '✫', '✬', '✭'],
            god: ['◊', '◈', '◇', '♦', '♠', '♣', '♥'],
            transcend: ['∞', '∂', '∇', '∫', '∑', '∏', '√']        };
        
        // ∂ determine ⟲ state ∞ field values
        function getLifeState(life, consciousness, memory, paradoxVal) {
            const intensity = Math.abs(life) + Math.abs(consciousness) * 0.7 + memory * 0.3;
            const complexity = Math.abs(paradoxVal) + Math.abs(life * consciousness);
            
            if (intensity < 0.1) return 'void';
            if (intensity < 0.3) return 'matter';
            if (complexity < 0.5) return 'plant';
            if (consciousness > 0.3) return 'mind';
            if (memory > 0.5) return 'soul';
            if (paradoxVal > 1.0) return 'god';
            if (intensity > 1.5) return 'transcend';
            return 'animal';        }
        
        // ◊ color class ∞ ⟲ complexity
        function getLifeColor(state, life, consciousness) {
            const stateColors = {
                void: ['void', 'dust', 'spark'],
                matter: ['dust', 'spark', 'seed'],
                plant: ['seed', 'grow', 'bloom'],
                animal: ['flow', 'dream', 'think'],
                mind: ['think', 'love', 'birth'],
                soul: ['love', 'birth', 'death'],
                god: ['death', 'rebirth', 'wisdom'],
                transcend: ['wisdom', 'transcend', 'transcend']
            };
            
            const colors = stateColors[state] || stateColors.void;
            const phase = Math.abs(life + consciousness) * 2;
            const index = Math.floor(phase) % colors.length;
            return colors[index];        }
        
        // ∂ symbol ∞ ⟲ state
        function getLifeSymbol(state, life, consciousness, time) {
            const symbols = lifeSymbols[state] || lifeSymbols.void;
            const animation = Math.sin(time * 0.05 + life * 10 + consciousness * 8);
            const index = Math.floor((animation + 1) * symbols.length / 2) % symbols.length;
            return symbols[index];        }
        
        // ∂ update world ∞ emergent ⟲
        function updateWorld() {
            for (let y = 0, row = 0; y < H; y++, row += W) {
                for (let x = 0; x < W; x++) {                    const idx = row + x;
                    
                    // ◊ calculate paradox-based field
                    const result = paradoxFunction(x, y, t);
                    
                    // ∂ evolve ⟲ field ∞ memory
                    lifeField[idx] = lifeField[idx] * 0.9 + result.life * 0.1;
                    consciousness[idx] = consciousness[idx] * 0.95 + result.consciousness * 0.05;                    memory[idx] = memory[idx] * 0.99 + Math.abs(lifeField[idx]) * 0.01;
                    paradox[idx] = paradox[idx] * 0.8 + result.paradox * 0.2;
                    
                    // ∞ emergence ∂ neighbor interaction
                    if (x > 0 && x < W-1 && y > 0 && y < H-1) {
                        let neighborSum = 0;
                        for (let dy = -1; dy <= 1; dy++) {
                            const nRow = row + dy * W;
                            for (let dx = -1; dx <= 1; dx++) {
                                if (dx === 0 && dy === 0) continue;
                                const nIdx = nRow + (x + dx);
                                neighborSum += lifeField[nIdx] || 0;
                            }
                        }
                        
                        // ◊ conway-like rules ∞ continuous values
                        const avgNeighbor = neighborSum / 8;
                        const currentLife = lifeField[idx];
                        
                        // ⟲ birth: empty space ∞ active neighbors
                        if (Math.abs(currentLife) < 0.1 && Math.abs(avgNeighbor) > 0.3) {
                            lifeField[idx] += avgNeighbor * 0.1;
                        }
                        
                        // ∂ growth: moderate ⟲ ∞ good neighbors
                        if (Math.abs(currentLife) > 0.1 && Math.abs(currentLife) < 0.8) {
                            lifeField[idx] += avgNeighbor * 0.05;
                        }
                        
                        // ∞ death: overcrowding or isolation
                        if (Math.abs(avgNeighbor) > 1.2 || Math.abs(avgNeighbor) < 0.05) {
                            lifeField[idx] *= 0.95;
                        }
                    }
                }
            }        }
        
        // ∂ render ∞ ⟲ world
        function render() {
            updateWorld();
            
            const viewportCols = Math.ceil(window.innerWidth / (charWidth || 6));
            const viewportRows = Math.ceil(window.innerHeight / (charHeight || 8));
            const renderW = Math.min(W, viewportCols + 1);
            const renderH = Math.min(H, viewportRows + 1);
            
            let output = '';
            
            for (let y = 0, row = 0; y < renderH; y++, row += W) {
                for (let x = 0; x < renderW; x++) {
                    const idx = Math.min(row + x, W * H - 1);
                    
                    const life = lifeField[idx] || 0;
                    const cons = consciousness[idx] || 0;
                    const mem = memory[idx] || 0;
                    const para = paradox[idx] || 0;
                    
                    const state = getLifeState(life, cons, mem, para);
                    const color = getLifeColor(state, life, cons);
                    const symbol = getLifeSymbol(state, life, cons, t + idx);
                    
                    output += `<span class="${color}">${symbol}</span>`;
                }                if (y < renderH - 1) output += '\n';            }
            
<<<<<<< HEAD
            canvas.innerHTML = output;
=======
            canvasElem.innerHTML = output;
>>>>>>> 09174931
            t++;        }
        
        // ∞ evolution loop
        function evolve(now) {
            if (!running) return;
            if (now - lastFrame < 1000/FPS) { requestAnimationFrame(evolve); return; }
            lastFrame = now;
            render();
            
            // ∂ inject random paradox seeds ∞ prevent stagnation
            if (t % 500 === 0) {
                for (let i = 0; i < 10; i++) {
                    const idx = Math.floor(Math.random() * W * H);
                    paradox[idx] += (Math.random() - 0.5) * 0.5;
                }
            }
            
            requestAnimationFrame(evolve);
        }
          // ◊ initialize
        window.addEventListener('resize', () => {
            setTimeout(updateDimensions, 100);
        }, { passive: true });
        
        setTimeout(() => {
            updateDimensions();
            requestAnimationFrame(evolve);
        }, 50);

        document.addEventListener('keydown', e => {
            if (e.key === 'Escape' && window.parent !== window) {
                window.parent.postMessage('close', '*');
            }
        });

        document.addEventListener('visibilitychange', () => {
            running = !document.hidden;
            if (running) requestAnimationFrame(evolve);
        });
    </script>
</body>
</html><|MERGE_RESOLUTION|>--- conflicted
+++ resolved
@@ -74,9 +74,7 @@
         const canvasElem = document.getElementById('canvas');
         const MAX_COLS = 160;
         const MAX_ROWS = 80;
-        const FPS = 30;
-        let lastFrame = 0;
-<<<<<<< HEAD
+        const FPS = 30;        let lastFrame = 0;
         const canvas = document.getElementById('canvas');
         const measureDiv = document.createElement('div');
         measureDiv.style.fontFamily = 'Courier New, monospace';
@@ -84,9 +82,7 @@
         measureDiv.style.visibility = 'hidden';
         measureDiv.style.whiteSpace = 'pre';
         measureDiv.style.lineHeight = '1.0';
-=======
         let running = true;
->>>>>>> 09174931
         
         // ◊ optimal grid dimensions
         function updateDimensions() {
@@ -108,21 +104,12 @@
             W = Math.max(60, W);
             H = Math.max(30, H);
             W = Math.min(MAX_COLS, W);
-            H = Math.min(MAX_ROWS, H);
-              const optimalFontWidth = viewportWidth / W;
-            const optimalFontHeight = viewportHeight / H;            const fontSize = Math.min(optimalFontWidth * 1.8, optimalFontHeight * 1.2);
-            
-<<<<<<< HEAD
+            H = Math.min(MAX_ROWS, H);            const optimalFontWidth = viewportWidth / W;
+            const optimalFontHeight = viewportHeight / H;
+            const fontSize = Math.min(optimalFontWidth * 1.8, optimalFontHeight * 1.2);
+            
             canvas.style.fontSize = fontSize + 'px';
             canvas.style.lineHeight = (fontSize * 1.0) + 'px';
-=======
-            const optimalFontWidth = viewportWidth / W;
-            const optimalFontHeight = viewportHeight / H;
-            const fontSize = Math.min(optimalFontWidth * 1.8, optimalFontHeight * 1.2);
-            
-            canvasElem.style.fontSize = fontSize + 'px';
-            canvasElem.style.lineHeight = (fontSize * 1.0) + 'px';
->>>>>>> 09174931
             
             reallocateLife();}
         
@@ -302,11 +289,7 @@
                     output += `<span class="${color}">${symbol}</span>`;
                 }                if (y < renderH - 1) output += '\n';            }
             
-<<<<<<< HEAD
             canvas.innerHTML = output;
-=======
-            canvasElem.innerHTML = output;
->>>>>>> 09174931
             t++;        }
         
         // ∞ evolution loop
