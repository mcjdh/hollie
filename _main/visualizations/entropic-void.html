<!DOCTYPE html>
<html>
<head>
    <meta charset="UTF-8">    <title>∇ ⊙∇⊙ ◊⚬◊</title>
    <meta name="viewport" content="width=device-width, initial-scale=1.0">
    <link rel="stylesheet" href="palette.css">
    <style>
        * { box-sizing: border-box; margin: 0; padding: 0; }        body { 
            background: linear-gradient(135deg, var(--cosmos-dark) 0%, #000 100%); 
            color: var(--cosmos-cream); 
            overflow: hidden; 
            width: 100vw; 
            height: 100vh; 
            font-family: 'Courier New', monospace;
            position: fixed;
        }        #display { 
            font-family: 'Courier New', monospace; 
            white-space: pre; 
            padding: 10px; 
            margin: 0;
            width: 100vw; 
            height: 100vh; 
            background: var(--cosmos-dark);
            position: absolute;
            top: 0;
            left: 0;
            line-height: 1.1;
            overflow: hidden;
            font-size: 8px; /* Will be dynamically adjusted */
            box-sizing: border-box;
        }        /* Entropy color spectrum using cosmos palette */
        .v{color:var(--cosmos-tiffany);text-shadow:0 0 2px currentColor} .u{color:var(--cosmos-coral);text-shadow:0 0 2px currentColor} 
        .s{color:var(--cosmos-orange);text-shadow:0 0 2px currentColor} .e{color:var(--cosmos-melon);text-shadow:0 0 2px currentColor} 
        .m{color:var(--cosmos-cream);text-shadow:0 0 2px currentColor} .t{color:var(--cosmos-rose);text-shadow:0 0 2px currentColor}
        .q{color:var(--cosmos-tiffany-dim);text-shadow:0 0 3px currentColor} .d{color:var(--cosmos-coral-dim);text-shadow:0 0 2px currentColor} 
        .w{color:var(--cosmos-cream);text-shadow:0 0 4px currentColor} .c{color:var(--cosmos-tiffany-bright);text-shadow:0 0 2px currentColor}
        .g{color:var(--cosmos-coral-bright);text-shadow:0 0 2px currentColor} .y{color:var(--cosmos-orange-bright);text-shadow:0 0 2px currentColor} 
        .r{color:var(--cosmos-melon-bright);text-shadow:0 0 2px currentColor} .p{color:var(--cosmos-tiffany-bright);text-shadow:0 0 2px currentColor} 
        .b{color:var(--cosmos-tiffany);text-shadow:0 0 2px currentColor} .o{color:var(--cosmos-orange-dim);text-shadow:0 0 2px currentColor}
        .a{color:var(--cosmos-melon-dim);text-shadow:0 0 1px currentColor} .f{color:var(--cosmos-rose-dim);text-shadow:0 0 1px currentColor}
        .n{color:var(--cosmos-dark);opacity:0.6} .l{color:var(--cosmos-dark);opacity:0.4}        /* Dynamic entropy effects using cosmos palette */
        .emergence { 
            color: var(--cosmos-tiffany); 
            text-shadow: 0 0 4px currentColor, 0 0 8px currentColor;
            animation: emerge 2s ease-in-out infinite;
        }
        .decay { 
            color: var(--cosmos-rose); 
            text-shadow: 0 0 3px currentColor;
            animation: fade 3s ease-in-out infinite;
        }
        .void { 
            color: var(--cosmos-dark); 
            opacity: 0.3;
            animation: flicker 5s ease-in-out infinite;
        }
        
        @keyframes emerge {
            0%, 100% { transform: scale(1); filter: brightness(1); }
            50% { transform: scale(1.1); filter: brightness(1.5); }
        }
        
        @keyframes fade {
            0% { opacity: 1; }
            100% { opacity: 0.3; }
        }
        
        @keyframes flicker {
            0%, 100% { opacity: 0.1; }
            50% { opacity: 0.5; }
        }        .info {
            position: fixed;
            top: 10px;
            left: 10px;
            font-size: 12px;
            color: var(--cosmos-tiffany);
            z-index: 100;
            background: rgba(69, 9, 32, 0.8);
            padding: 10px;
            border-radius: 5px;
            border: 1px solid var(--cosmos-tiffany);
        }
    </style>
</head>
<body>    <div class="info">
        ∇ ⊙∇⊙ ◊⚬◊<br>
        ∂S/∂t = -k∇²I + Ψ<br>
        η: <span id="timeDisplay">0</span><br>
        ⌫ ◦ ↩
    </div>
<<<<<<< HEAD
    <div id="display"></div>
    <script>
        const display = document.getElementById('display');
=======
    <div id="display"></div>    <script>
>>>>>>> 09174931
        // ∇ Mathematical constants
        const φ = (1 + Math.sqrt(5)) / 2; // Golden ratio
        const e = 2.718281828459045;
        const π = Math.PI;
        const k = 1.380649e-23; // Boltzmann constant (scaled)
        const displayElem = document.getElementById('display');
        const timeElem = document.getElementById('timeDisplay');
        let running = true;
        
        // ⊙ Entropy symbols
        const entropySymbols = {
            void: [' ', '·', '⋅', '∘'],
            emerging: ['◦', '○', '◯', '⊙'],
            formed: ['●', '⬢', '◆', '◈'],
            complex: ['⬣', '⬟', '⬢', '◉'],
            decay: ['◌', '◯', '○', '◦'],
            chaos: ['∞', '∿', '≈', '~'],
            order: ['◦', '◉', '⊚', '⊙'],
            flow: ['→', '↗', '↑', '↖', '←', '↙', '↓', '↘']
        };        // ∇ State variables
        let W = 80, H = 40; // Target grid dimensions
        let time = 0;
        let informationField, entropyField, emergenceField, flowField;
        let nextInfo, nextEntropy, nextEmergence;
        let centerX, centerY;
        let initialized = false;
        let fontSize = 12;
        let charWidth = 7;
        let charHeight = 14;        // ◦ dynamic scaling via char metrics
        const display = document.getElementById('display');
        const timeDisplay = document.getElementById('timeDisplay');
        function updateDimensions() {
            const viewportWidth = window.innerWidth;
            const viewportHeight = window.innerHeight;
            
            // measure characters for fit
            const testDiv = document.createElement('div');
            testDiv.style.fontFamily = 'Courier New, monospace';
            testDiv.style.fontSize = '10px';
            testDiv.style.position = 'absolute';
            testDiv.style.visibility = 'hidden';
            testDiv.style.whiteSpace = 'pre';
            testDiv.style.lineHeight = '1.1';
            testDiv.textContent = '●'.repeat(10) + '\n'.repeat(10);
            document.body.appendChild(testDiv);
            
            const rect = testDiv.getBoundingClientRect();
            charWidth = rect.width / 10;
            charHeight = rect.height / 10;
            document.body.removeChild(testDiv);
            
            // grid size + buffer for full view
            W = Math.ceil(viewportWidth / charWidth) + 1;
            H = Math.ceil(viewportHeight / charHeight) + 1;
            
            // clamp to sensible bounds
            W = Math.max(40, Math.min(160, W));
            H = Math.max(20, Math.min(100, H));
            
            // font size tuned to viewport
            const optimalFontWidth = viewportWidth / W * 1.8;
            const optimalFontHeight = viewportHeight / H * 1.2;
            fontSize = Math.min(optimalFontWidth, optimalFontHeight);
            fontSize = Math.max(6, Math.min(18, fontSize));
            
            // Apply calculated styles to display
<<<<<<< HEAD
            display.style.fontSize = fontSize + 'px';
            display.style.lineHeight = (fontSize * 1.1) + 'px';
            display.style.position = 'absolute';
            display.style.top = '0';
            display.style.left = '0';
            display.style.margin = '0';
            display.style.padding = '0';
=======
            displayElem.style.fontSize = fontSize + 'px';
            displayElem.style.lineHeight = (fontSize * 1.1) + 'px';
            displayElem.style.position = 'absolute';
            displayElem.style.top = '0';
            displayElem.style.left = '0';
            displayElem.style.margin = '0';
            displayElem.style.padding = '0';
>>>>>>> 09174931
            
            centerX = W / 2;
            centerY = H / 2;
            
            // Initialize or resize fields
            const size = W * H;
            const oldInfo = informationField;
            const oldEntropy = entropyField;
            const oldEmergence = emergenceField;
            
            informationField = new Float32Array(size);
            entropyField = new Float32Array(size);
            emergenceField = new Float32Array(size);
            flowField = new Float32Array(size);
            nextInfo = new Float32Array(size);
            nextEntropy = new Float32Array(size);
            nextEmergence = new Float32Array(size);
            
            // on resize, carry over old data
            if (oldInfo && initialized) {
                // basic data carryover
                const oldW = Math.sqrt(oldInfo.length * W / H);
                for (let y = 0; y < Math.min(H, oldInfo.length / oldW); y++) {
                    for (let x = 0; x < Math.min(W, oldW); x++) {
                        const newIndex = y * W + x;
                        const oldIndex = Math.floor(y * oldW + x);
                        if (oldIndex < oldInfo.length) {
                            informationField[newIndex] = oldInfo[oldIndex] || 0;
                            entropyField[newIndex] = oldEntropy[oldIndex] || 0;
                            emergenceField[newIndex] = oldEmergence[oldIndex] || 0;
                        }
                    }
                }
            } else {
                // init with sparse info
                for (let i = 0; i < size; i++) {
                    if (Math.random() < 0.03) {
                        informationField[i] = Math.random() * 0.6;
                        entropyField[i] = Math.random() * 0.2;
                    }
                    emergenceField[i] = Math.random() * 0.05;
                }
            }
              initialized = true;
        }
          // ∿ evolution functions
        function evolveEntropy() {
            // Only update every few frames for performance
            if (time % 2 !== 0) return;
            
            nextInfo.fill(0);
            nextEntropy.fill(0);
            nextEmergence.fill(0);
            
            // Simplified evolution - only process inner cells
            for (let y = 1; y < H - 1; y++) {
                for (let x = 1; x < W - 1; x++) {
                    const i = y * W + x;
                    
                    // Simplified distance calculation
                    const dx = x - centerX;
                    const dy = y - centerY;
                    const r2 = dx * dx + dy * dy; // Use r² instead of r for performance
                    
                    // Quick neighbor sum (only cardinal directions for performance)
                    const left = informationField[i - 1];
                    const right = informationField[i + 1];
                    const up = informationField[i - W];
                    const down = informationField[i + W];
                    const avgInfo = (left + right + up + down) * 0.25;
                    
                    // Simple information decay and diffusion
                    let info = informationField[i];
                    info *= 0.96; // Simple decay
                    info += (avgInfo - info) * 0.03; // Diffusion
                    
                    // Simple entropy
                    let entropy = entropyField[i];
                    entropy += Math.abs(avgInfo - info) * 0.02;
                    entropy *= 0.97;
                    
                    // Simplified emergence
                    let emergence = emergenceField[i];
                    const voidStrength = Math.max(0, 1.0 - (info + entropy));
                    const temporalWave = Math.sin(time * 0.01 + r2 * 0.001);
                    
                    if (Math.random() < voidStrength * 0.001) {
                        emergence += Math.random() * 0.3;
                        info += emergence * 0.2;
                    }
                    
                    emergence *= 0.95;
                    
                    // Simple flow field
                    flowField[i] = Math.sin(time * 0.02 + x * 0.1 + y * 0.1);
                    
                    nextInfo[i] = Math.max(0, Math.min(1, info));
                    nextEntropy[i] = Math.max(0, Math.min(1, entropy));
                    nextEmergence[i] = Math.max(0, Math.min(1, emergence));
                }
            }
            
            informationField.set(nextInfo);
            entropyField.set(nextEntropy);
            emergenceField.set(nextEmergence);
        }        // ◈ choose symbols for variety
        function getSymbol(x, y) {
            const i = y * W + x;
            const info = informationField[i];
            const entropy = entropyField[i];
            const emergence = emergenceField[i];
            const totalIntensity = info + entropy + emergence;
            
            // pick glyphs by intensity
            if (emergence > 0.3) return '⊙';
            if (emergence > 0.2) return '○';
            if (info > 0.6) return '◉';
            if (info > 0.5) return '●';
            if (info > 0.3) return '◆';
            if (entropy > 0.4) return '◌';
            if (entropy > 0.3) return '◯';
            if (totalIntensity > 0.3) return '◦';
            if (totalIntensity > 0.15) return '∘';
            if (totalIntensity > 0.05) return '·';
            if (totalIntensity > 0.01) return '⋅';
            return ' ';
        }
        
        // ◎ color class via field
        function getColorClass(symbol, x, y) {
            const i = y * W + x;
            const info = informationField[i];
            const entropy = entropyField[i];
            const emergence = emergenceField[i];
            const totalIntensity = info + entropy + emergence;
            
            // color logic adds variety
            if (emergence > 0.3) return 'w'; // White for highest emergence
            if (emergence > 0.2) return 'u'; // Cyan for emergence
            if (entropy > 0.5) return 'q'; // Magenta for high entropy
            if (entropy > 0.4) return 't'; // Red for entropy
            if (info > 0.5) return 'c'; // Bright cyan for high info
            if (info > 0.4) return 's'; // Green for information
            if (totalIntensity > 0.3) return 'v'; // Blue for medium
            if (totalIntensity > 0.15) return 'd'; // Dim blue for low-medium
            if (totalIntensity > 0.05) return 'a'; // Gray for low
            if (totalIntensity > 0.01) return 'f'; // Dark gray for very low
            return 'n'; // Very dim for near-void
        }// ◐ render frame scales like canvas
        function render() {
            if (!initialized) return;
            
            let output = '';
            
            for (let y = 0; y < H; y++) {
                for (let x = 0; x < W; x++) {
                    const symbol = getSymbol(x, y);
                    const colorClass = getColorClass(symbol, x, y);
                    output += `<span class="${colorClass}">${symbol}</span>`;
                }
                if (y < H - 1) output += '\n';
            }
            
            // Update DOM less frequently for better performance
            if (time % 3 === 0) {
<<<<<<< HEAD
                display.innerHTML = output;
            }
            timeDisplay.textContent = `${time} (${W}×${H})`;
=======
                displayElem.innerHTML = output;
            }
            timeElem.textContent = `${time} (${W}×${H})`;
>>>>>>> 09174931
        }
        
        // ∞ animation loop
        function animate() {
            if (!running) return;
            try {
                time++;
                evolveEntropy();
                render();
                
                // Add a small delay to prevent overwhelming the browser
                if (time % 60 === 0) {
                    setTimeout(() => requestAnimationFrame(animate), 16);
                } else {
                    requestAnimationFrame(animate);
                }
            } catch (error) {
                console.error('Animation error:', error);
                // Try to restart after a delay
                setTimeout(() => {
                    time = 0;
                    updateDimensions();
                    animate();
                }, 1000);
            }
        }
        
        // debounce resize for scaling
        let resizeTimeout;
        function handleResize() {
            clearTimeout(resizeTimeout);
            resizeTimeout = setTimeout(() => {
                updateDimensions();
            }, 250); // Debounce resize events
        }
        
        // ◯ start with dynamic scaling
        window.addEventListener('resize', handleResize, { passive: true });
        
        // Add error handling
        window.addEventListener('error', (e) => {
            console.error('Script error:', e.error);
        });

        // Add ESC key listener to close visualization
        document.addEventListener('keydown', (e) => {
            if (e.key === 'Escape') {
                if (window.parent !== window) {
                    window.parent.postMessage('close', '*');
                }
            }
        });

        document.addEventListener('visibilitychange', () => {
            running = !document.hidden;
            if (running) requestAnimationFrame(animate);
        });

        updateDimensions();
        if (initialized) {
            animate();
        } else {
            console.error('Failed to initialize grid');
        }
    </script>
</body>
</html><|MERGE_RESOLUTION|>--- conflicted
+++ resolved
@@ -86,15 +86,10 @@
         ∇ ⊙∇⊙ ◊⚬◊<br>
         ∂S/∂t = -k∇²I + Ψ<br>
         η: <span id="timeDisplay">0</span><br>
-        ⌫ ◦ ↩
-    </div>
-<<<<<<< HEAD
+        ⌫ ◦ ↩    </div>
     <div id="display"></div>
+    
     <script>
-        const display = document.getElementById('display');
-=======
-    <div id="display"></div>    <script>
->>>>>>> 09174931
         // ∇ Mathematical constants
         const φ = (1 + Math.sqrt(5)) / 2; // Golden ratio
         const e = 2.718281828459045;
@@ -159,17 +154,7 @@
             const optimalFontHeight = viewportHeight / H * 1.2;
             fontSize = Math.min(optimalFontWidth, optimalFontHeight);
             fontSize = Math.max(6, Math.min(18, fontSize));
-            
-            // Apply calculated styles to display
-<<<<<<< HEAD
-            display.style.fontSize = fontSize + 'px';
-            display.style.lineHeight = (fontSize * 1.1) + 'px';
-            display.style.position = 'absolute';
-            display.style.top = '0';
-            display.style.left = '0';
-            display.style.margin = '0';
-            display.style.padding = '0';
-=======
+              // Apply calculated styles to display
             displayElem.style.fontSize = fontSize + 'px';
             displayElem.style.lineHeight = (fontSize * 1.1) + 'px';
             displayElem.style.position = 'absolute';
@@ -177,7 +162,6 @@
             displayElem.style.left = '0';
             displayElem.style.margin = '0';
             displayElem.style.padding = '0';
->>>>>>> 09174931
             
             centerX = W / 2;
             centerY = H / 2;
@@ -324,9 +308,10 @@
             if (totalIntensity > 0.3) return 'v'; // Blue for medium
             if (totalIntensity > 0.15) return 'd'; // Dim blue for low-medium
             if (totalIntensity > 0.05) return 'a'; // Gray for low
-            if (totalIntensity > 0.01) return 'f'; // Dark gray for very low
-            return 'n'; // Very dim for near-void
-        }// ◐ render frame scales like canvas
+            if (totalIntensity > 0.01) return 'f'; // Dark gray for very low            return 'n'; // Very dim for near-void
+        }
+        
+        // ◐ render frame scales like canvas
         function render() {
             if (!initialized) return;
             
@@ -338,20 +323,13 @@
                     const colorClass = getColorClass(symbol, x, y);
                     output += `<span class="${colorClass}">${symbol}</span>`;
                 }
-                if (y < H - 1) output += '\n';
-            }
+                if (y < H - 1) output += '\n';            }
             
             // Update DOM less frequently for better performance
             if (time % 3 === 0) {
-<<<<<<< HEAD
-                display.innerHTML = output;
-            }
-            timeDisplay.textContent = `${time} (${W}×${H})`;
-=======
                 displayElem.innerHTML = output;
             }
             timeElem.textContent = `${time} (${W}×${H})`;
->>>>>>> 09174931
         }
         
         // ∞ animation loop
