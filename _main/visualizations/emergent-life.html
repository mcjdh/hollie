<!DOCTYPE html>
<html>
<head>
    <meta charset="UTF-8">
    <meta name="viewport" content="width=device-width, initial-scale=1.0">
    <title>∇ ♦∂♦</title>
    <link rel="stylesheet" href="palette.css">
    <style>        body { 
            margin: 0; 
            padding: 0; 
            background: linear-gradient(135deg, var(--cosmos-dark) 0%, #000 100%); 
            overflow: hidden; 
            width: 100vw; 
            height: 100vh; 
            font-family: 'Courier New', monospace;
        }
        #display { 
            font-family: 'Courier New', monospace; 
            color: var(--cosmos-melon); 
            white-space: pre; 
            padding: 0; 
            margin: 0;
            width: 100vw; 
            height: 100vh; 
            background: linear-gradient(135deg, var(--cosmos-dark) 0%, #000 100%);
            position: absolute;
            top: 0;
            left: 0;
            line-height: 1.0;
            overflow: hidden;
            font-size: 6px;
        }        /* Life evolution states using cohesive palette */
        .v{color: var(--cosmos-tiffany)} .u{color: var(--cosmos-coral)} .s{color: var(--cosmos-orange)} 
        .e{color: var(--cosmos-melon)} .m{color: var(--cosmos-cream)} .t{color: var(--cosmos-rose)} 
        .q{color: var(--cosmos-tiffany-dim)} .d{color: var(--cosmos-coral-dim)} .w{color: var(--cosmos-orange-dim)} 
        .c{color: var(--cosmos-melon-dim)} .g{color: var(--cosmos-coral-bright)} .y{color: var(--cosmos-orange-bright)} 
        .r{color: var(--cosmos-coral)} .p{color: var(--cosmos-melon-bright)} .b{color: var(--cosmos-tiffany-bright)}
        .o{color: var(--cosmos-orange)} .a{color: var(--cosmos-rose-dim)} .f{color: var(--cosmos-coral)} 
        .n{color: var(--cosmos-melon)} .l{color: var(--cosmos-tiffany-dim)}
          .info {
            position: fixed;
            top: 10px;
            left: 10px;
            font-size: 12px;
            color: var(--cosmos-tiffany);
            z-index: 100;
            background: linear-gradient(135deg, var(--cosmos-dark-dim), var(--cosmos-rose-dim));
            padding: 10px;
            border-radius: 5px;
            border: 2px solid var(--cosmos-tiffany);
            box-shadow: 0 0 20px rgba(173, 235, 218, 0.3);
            text-shadow: 0 0 8px var(--cosmos-tiffany);
        }
    </style>
</head>
<body>
    <div class="info">
        ∇ ♦∂♦<br>
        ∂φ/∂t = D∇²φ + f(φ)<br>
        ⌫ ◦ ↩
    </div>
    <div id="display"></div>

    <script>
        const display = document.getElementById('display');
        // Dynamic viewport sizing
        let W, H;
<<<<<<< HEAD
        let charWidth, charHeight;        let t = 0;

=======
        let charWidth, charHeight;
        let t = 0;
        const displayElem = document.getElementById('display');
        let running = true;
        
>>>>>>> 09174931
        function updateDimensions() {
            const viewportWidth = window.innerWidth;
            const viewportHeight = window.innerHeight;
            
            // Character measurement
            const testDiv = document.createElement('div');
            testDiv.style.fontFamily = 'Courier New, monospace';
            testDiv.style.fontSize = '6px';
            testDiv.style.position = 'absolute';
            testDiv.style.visibility = 'hidden';
            testDiv.style.whiteSpace = 'pre';
            testDiv.style.lineHeight = '1.0';
            testDiv.textContent = '♦'.repeat(10) + '\n'.repeat(10);
            document.body.appendChild(testDiv);
            
            const rect = testDiv.getBoundingClientRect();
            charWidth = rect.width / 10;
            charHeight = rect.height / 10;
            document.body.removeChild(testDiv);
            
            // Calculate grid size
            W = Math.ceil(viewportWidth / charWidth) + 2;
            H = Math.ceil(viewportHeight / charHeight) + 2;
              W = Math.max(60, W);            H = Math.max(30, H);
            
<<<<<<< HEAD
            display.style.fontSize = '6px';
            display.style.lineHeight = '6px';
=======
            W = Math.max(60, W);
            H = Math.max(30, H);
            
            displayElem.style.fontSize = '6px';
            displayElem.style.lineHeight = '6px';
>>>>>>> 09174931
        }
        
        // Mathematical constant
        const pi = 3.141592653589793;
        
        // Reaction-diffusion field arrays
        let concentration, diffusion, reaction, gradient, nextBuffer;
        
        function initializeFields() {
            const size = W * H;
            concentration = new Float32Array(size);   // Primary concentration field
            diffusion = new Float32Array(size);       // Diffusion coefficients
            reaction = new Float32Array(size);        // Reaction rates
            gradient = new Float32Array(size * 2);    // Gradient field
            nextBuffer = new Float32Array(size);      // Temp buffer
            
            // Initialize with organic patterns
            for (let y = 0; y < H; y++) {
                for (let x = 0; x < W; x++) {
                    const idx = y * W + x;
                    const xi = (x - W/2) / (W/4);
                    const yi = (y - H/2) / (H/4);
                    const r = Math.sqrt(xi*xi + yi*yi);
                    
                    // Seed initial concentrations with organic noise
                    concentration[idx] = Math.random() * Math.exp(-r * 0.5);
                    diffusion[idx] = 0.1 + Math.random() * 0.05;
                    reaction[idx] = Math.random() * 0.3;
                }
            }
        }
        
        // Life-form symbols - progression from simple to complex
        const lifeSymbols = [
            '·', '∘', '○', '●', '◦', '◉', '◎',           // Basic forms
            '♦', '◊', '⬦', '⬧', '⬨', '⬩',               // Diamond forms
            '∆', '▲', '▽', '▼', '◀', '▶',               // Triangle forms  
            '⟡', '⟢', '⟣', '⟤', '⟥', '⟦',               // Complex forms
            '⚬', '⚭', '⚮', '⚯', '⚰', '⚱',               // Organic forms
            '⊙', '⊚', '⊛', '⊜', '⊝', '⊞', '⊟', '⊠',   // Advanced forms
            '∞', '∅', '∩', '∪', '⊕', '⊗'                // Mathematical forms
        ];
        
        const colorClasses = ['v','u','s','e','m','t','q','d','w','c','g','y','r','p','b','o','a','f','n','l'];
        
        function idx(x, y) {
            return ((y + H) % H) * W + ((x + W) % W);
        }
        
        // Reaction-diffusion equations for emergent life
        function reactionDiffusion(x, y, time) {
            const xi = (x - W/2) / (W/4);
            const yi = (y - H/2) / (H/4);
            const r = Math.sqrt(xi*xi + yi*yi);
            
            // Activator-inhibitor dynamics (Turing patterns)
            const activator = Math.sin(r * 5 + time * 2) * Math.exp(-r * 0.3);
            const inhibitor = Math.cos(r * 3 - time * 1.5) * Math.exp(-r * 0.5);
            
            // Non-linear reaction terms
            const logistic = 1 / (1 + Math.exp(-5 * (activator - inhibitor)));
            
            // Metabolic oscillations
            const metabolism = Math.sin(time * 3 + x * 0.1 + y * 0.1) * 0.2;
            
            // Growth-decay balance
            const growth = logistic * (1 - logistic) * 4; // Bell curve for optimal growth
            
            return { 
                growth: growth + metabolism,
                diffusion: 0.1 + Math.abs(Math.sin(r + time)) * 0.05,
                reaction: logistic
            };
        }
        
        function update() {
            t += 0.03;
            nextBuffer.fill(0);
            
            // Reaction-diffusion update
            for (let y = 0; y < H; y++) {
                for (let x = 0; x < W; x++) {
                    const i = idx(x, y);
                    const current = concentration[i];
                    
                    // Calculate Laplacian (diffusion)
                    const neighbors = [
                        concentration[idx(x-1, y)], concentration[idx(x+1, y)],
                        concentration[idx(x, y-1)], concentration[idx(x, y+1)],
                        concentration[idx(x-1, y-1)], concentration[idx(x+1, y-1)],
                        concentration[idx(x-1, y+1)], concentration[idx(x+1, y+1)]
                    ];
                    const laplacian = (neighbors.reduce((a, b) => a + b, 0) - 8 * current);
                    
                    // Get reaction-diffusion dynamics
                    const dynamics = reactionDiffusion(x, y, t);
                    
                    // Update equation: ∂φ/∂t = D∇²φ + f(φ)
                    const diffusionTerm = dynamics.diffusion * laplacian;
                    const reactionTerm = dynamics.growth * current * (1 - current) - 
                                       dynamics.reaction * current * current;
                    
                    // Age and memory effects
                    const age = Math.sin(t * 0.5 + x * 0.05 + y * 0.07) * 0.02;
                    
                    // Self-organization bias
                    const organization = Math.sin(current * pi * 2) * 0.01;
                    
                    nextBuffer[i] = Math.max(0, Math.min(1,
                        current + 0.1 * (diffusionTerm + reactionTerm) + age + organization
                    ));
                    
                    // Periodic seeding of new life
                    if (Math.random() < 0.0003) {
                        nextBuffer[i] += Math.random() * 0.2;
                    }
                }
            }
            
            const temp = concentration;
            concentration = nextBuffer;
            nextBuffer = temp;
            
            // Update diffusion and reaction fields
            for (let i = 0; i < W * H; i++) {
                diffusion[i] = diffusion[i] * 0.99 + Math.random() * 0.01;
                reaction[i] = reaction[i] * 0.98 + concentration[i] * 0.02;
            }
        }
        
        function render() {
            let output = '';
            
            for (let y = 0; y < H; y++) {
                for (let x = 0; x < W; x++) {
                    const i = idx(x, y);
                    const intensity = concentration[i];
                    const react = reaction[i];
                    
                    if (intensity > 0.8) {
                        // Complex life forms
                        const symbolIdx = Math.floor(intensity * lifeSymbols.length * 0.9) + 
                                        Math.floor(lifeSymbols.length * 0.1);
                        const colorIdx = Math.floor((intensity + react * 0.3) * colorClasses.length);
                        const symbol = lifeSymbols[Math.min(symbolIdx, lifeSymbols.length - 1)];
                        const colorClass = colorClasses[Math.min(Math.max(0, colorIdx), colorClasses.length - 1)];
                        output += `<span class="${colorClass}">${symbol}</span>`;
                    } else if (intensity > 0.5) {
                        // Developing life
                        const symbolIdx = Math.floor(intensity * lifeSymbols.length * 0.6);
                        const colorIdx = Math.floor(intensity * colorClasses.length * 0.8);
                        const symbol = lifeSymbols[Math.min(symbolIdx, lifeSymbols.length - 1)];
                        const colorClass = colorClasses[Math.min(Math.max(0, colorIdx), colorClasses.length - 1)];
                        output += `<span class="${colorClass}">${symbol}</span>`;
                    } else if (intensity > 0.2) {
                        // Emerging life
                        const symbolIdx = Math.floor(intensity * lifeSymbols.length * 0.3);
                        const symbol = lifeSymbols[Math.min(symbolIdx, lifeSymbols.length - 1)];
                        output += `<span class="u">${symbol}</span>`;
                    } else if (intensity > 0.05) {
                        // Traces of life
                        output += '<span class="l">·</span>';
                    } else {
                        // Substrate/medium
                        if (Math.random() < 0.002) {
                            output += '<span class="l">∘</span>';
                        } else {
                            output += ' ';
                        }
                    }
                }                output += '\n';            }
            
<<<<<<< HEAD
            display.innerHTML = output;
=======
            displayElem.innerHTML = output;
>>>>>>> 09174931
        }
        
        function loop() {
            if (!running) return;
            update();
            render();
            requestAnimationFrame(loop);
        }
        
        // Initialize
        window.addEventListener('resize', () => {
            updateDimensions();
            initializeFields();
        }, { passive: true });
          updateDimensions();
        initializeFields();
        document.addEventListener('visibilitychange', () => {
            running = !document.hidden;
            if (running) requestAnimationFrame(loop);
        });
        loop();
    </script>
</body>
</html><|MERGE_RESOLUTION|>--- conflicted
+++ resolved
@@ -59,22 +59,15 @@
         ∂φ/∂t = D∇²φ + f(φ)<br>
         ⌫ ◦ ↩
     </div>
-    <div id="display"></div>
-
-    <script>
+    <div id="display"></div>    <script>
         const display = document.getElementById('display');
         // Dynamic viewport sizing
         let W, H;
-<<<<<<< HEAD
-        let charWidth, charHeight;        let t = 0;
-
-=======
         let charWidth, charHeight;
         let t = 0;
         const displayElem = document.getElementById('display');
         let running = true;
         
->>>>>>> 09174931
         function updateDimensions() {
             const viewportWidth = window.innerWidth;
             const viewportHeight = window.innerHeight;
@@ -93,23 +86,16 @@
             const rect = testDiv.getBoundingClientRect();
             charWidth = rect.width / 10;
             charHeight = rect.height / 10;
-            document.body.removeChild(testDiv);
-            
+            document.body.removeChild(testDiv);            
             // Calculate grid size
             W = Math.ceil(viewportWidth / charWidth) + 2;
             H = Math.ceil(viewportHeight / charHeight) + 2;
-              W = Math.max(60, W);            H = Math.max(30, H);
-            
-<<<<<<< HEAD
+            
+            W = Math.max(60, W);
+            H = Math.max(30, H);
+            
             display.style.fontSize = '6px';
             display.style.lineHeight = '6px';
-=======
-            W = Math.max(60, W);
-            H = Math.max(30, H);
-            
-            displayElem.style.fontSize = '6px';
-            displayElem.style.lineHeight = '6px';
->>>>>>> 09174931
         }
         
         // Mathematical constant
@@ -278,15 +264,12 @@
                             output += '<span class="l">∘</span>';
                         } else {
                             output += ' ';
-                        }
-                    }
-                }                output += '\n';            }
-            
-<<<<<<< HEAD
+                        }                    }
+                }
+                output += '\n';
+            }
+            
             display.innerHTML = output;
-=======
-            displayElem.innerHTML = output;
->>>>>>> 09174931
         }
         
         function loop() {
@@ -299,9 +282,9 @@
         // Initialize
         window.addEventListener('resize', () => {
             updateDimensions();
-            initializeFields();
-        }, { passive: true });
-          updateDimensions();
+            initializeFields();        }, { passive: true });
+        
+        updateDimensions();
         initializeFields();
         document.addEventListener('visibilitychange', () => {
             running = !document.hidden;
