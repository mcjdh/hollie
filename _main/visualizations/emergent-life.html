--- conflicted
+++ resolved
@@ -4,6 +4,8 @@
     <meta charset="UTF-8">
     <meta name="viewport" content="width=device-width, initial-scale=1.0">
     <title>∇ ♦∂♦</title>
+    <!-- PERFORMANCE OPTIMIZATION: Uses smaller grid with larger characters 
+         for smooth 60fps performance while maintaining visual coverage -->
     <link rel="stylesheet" href="palette.css">
     <style>        body { 
             margin: 0; 
@@ -13,8 +15,7 @@
             width: 100vw; 
             height: 100vh; 
             font-family: 'Courier New', monospace;
-        }
-        #display { 
+        }        #display { 
             font-family: 'Courier New', monospace; 
             color: var(--cosmos-melon); 
             white-space: pre; 
@@ -23,13 +24,14 @@
             width: 100vw; 
             height: 100vh; 
             background: linear-gradient(135deg, var(--cosmos-dark) 0%, #000 100%);
-            position: absolute;
+            position: fixed;
             top: 0;
             left: 0;
             line-height: 1.0;
             overflow: hidden;
-            font-size: 6px;
-        }        /* Life evolution states using cohesive palette */
+            font-size: 14px;  /* Base font size, will be dynamically adjusted */
+            box-sizing: border-box;
+        }/* Life evolution states using cohesive palette */
         .v{color: var(--cosmos-tiffany)} .u{color: var(--cosmos-coral)} .s{color: var(--cosmos-orange)} 
         .e{color: var(--cosmos-melon)} .m{color: var(--cosmos-cream)} .t{color: var(--cosmos-rose)} 
         .q{color: var(--cosmos-tiffany-dim)} .d{color: var(--cosmos-coral-dim)} .w{color: var(--cosmos-orange-dim)} 
@@ -62,23 +64,30 @@
     <div id="display"></div>    <script>
         const display = document.getElementById('display');
         // Dynamic viewport sizing
-        let W, H;
-        let charWidth, charHeight;
+        let W, H;        let charWidth, charHeight;
         let t = 0;
         const displayElem = document.getElementById('display');
-<<<<<<< HEAD
-        let running = true;
-=======
->>>>>>> 9fbdf0de
-        
-        function updateDimensions() {
+        let running = true;        function updateDimensions() {
             const viewportWidth = window.innerWidth;
             const viewportHeight = window.innerHeight;
             
-            // Character measurement
+            // PERFORMANCE: Use larger characters to reduce total DOM elements
+            // But calculate font size dynamically to fill the entire canvas
+              // Target grid size for optimal performance - doubled for better wave visibility
+            const targetW = 100; // Doubled from 50 to show more dimensional waves
+            const targetH = 60;  // Doubled from 30 to show more patterns
+            
+            // Calculate font size needed to fill the viewport with target grid
+            const fontSizeForWidth = viewportWidth / targetW;
+            const fontSizeForHeight = viewportHeight / targetH;
+            
+            // Use the smaller dimension to ensure full coverage
+            const baseFontSize = Math.max(8, Math.min(24, Math.min(fontSizeForWidth, fontSizeForHeight)));
+            
+            // Character measurement with calculated font size
             const testDiv = document.createElement('div');
             testDiv.style.fontFamily = 'Courier New, monospace';
-            testDiv.style.fontSize = '6px';
+            testDiv.style.fontSize = baseFontSize + 'px';
             testDiv.style.position = 'absolute';
             testDiv.style.visibility = 'hidden';
             testDiv.style.whiteSpace = 'pre';
@@ -90,20 +99,43 @@
             charWidth = rect.width / 10;
             charHeight = rect.height / 10;
             document.body.removeChild(testDiv);            
-            // Calculate grid size
-            W = Math.ceil(viewportWidth / charWidth) + 2;
-            H = Math.ceil(viewportHeight / charHeight) + 2;
-            
-            W = Math.max(60, W);
-            H = Math.max(30, H);
-            
-<<<<<<< HEAD
-            display.style.fontSize = '6px';
-            display.style.lineHeight = '6px';
-=======
-            displayElem.style.fontSize = '6px';
-            displayElem.style.lineHeight = '6px';
->>>>>>> 9fbdf0de
+            // Calculate actual grid dimensions that will fill the viewport
+            W = Math.floor(viewportWidth / charWidth);
+            H = Math.floor(viewportHeight / charHeight);
+                // Ensure minimum grid size for interesting patterns
+            W = Math.max(60, W);  // Increased minimum for better wave visibility
+            H = Math.max(40, H);  // Increased minimum for better patterns
+            
+            // Cap maximum for performance - increased limits for better visuals
+            W = Math.min(120, W); // Doubled from 80
+            H = Math.min(80, H);  // Increased from 50            // Set display properties for full coverage without borders
+            displayElem.style.fontSize = baseFontSize + 'px';
+            displayElem.style.lineHeight = baseFontSize + 'px';
+            displayElem.style.width = '100vw';
+            displayElem.style.height = '100vh';
+            displayElem.style.position = 'fixed';
+            displayElem.style.top = '0';
+            displayElem.style.left = '0';
+            displayElem.style.margin = '0';
+            displayElem.style.padding = '0';
+            displayElem.style.overflow = 'hidden';
+            displayElem.style.display = 'block';
+            displayElem.style.textAlign = 'left'; // Left align for edge-to-edge coverage
+            displayElem.style.boxSizing = 'border-box';
+            
+            // No centering padding - fill completely to edges
+            // Recalculate font size to maximize coverage if needed
+            const actualWidth = W * charWidth;
+            const actualHeight = H * charHeight;
+            
+            // If grid doesn't fill at least 95% of viewport, increase font size
+            if (actualWidth < viewportWidth * 0.95 || actualHeight < viewportHeight * 0.95) {
+                const scaleX = viewportWidth / actualWidth;
+                const scaleY = viewportHeight / actualHeight;
+                const adjustedFontSize = Math.min(22, baseFontSize * Math.min(scaleX, scaleY));
+                displayElem.style.fontSize = adjustedFontSize + 'px';
+                displayElem.style.lineHeight = adjustedFontSize + 'px';
+            }
         }
         
         // Mathematical constant
@@ -214,10 +246,8 @@
                     
                     nextBuffer[i] = Math.max(0, Math.min(1,
                         current + 0.1 * (diffusionTerm + reactionTerm) + age + organization
-                    ));
-                    
-                    // Periodic seeding of new life
-                    if (Math.random() < 0.0003) {
+                    ));                    // Periodic seeding of new life - adjusted for larger grid
+                    if (Math.random() < 0.0004) { // Reduced frequency to account for more cells
                         nextBuffer[i] += Math.random() * 0.2;
                     }
                 }
@@ -266,22 +296,16 @@
                     } else if (intensity > 0.05) {
                         // Traces of life
                         output += '<span class="l">·</span>';
-                    } else {
-                        // Substrate/medium
-                        if (Math.random() < 0.002) {
+                    } else {                        // Substrate/medium - reduced noise for larger grid performance
+                        if (Math.random() < 0.0005) { // Further reduced for larger grid
                             output += '<span class="l">∘</span>';
                         } else {
                             output += ' ';
-                        }                    }
-                }
-                output += '\n';
-            }
-            
-<<<<<<< HEAD
-            display.innerHTML = output;
-=======
+                        }}
+                }                output += '\n';
+            }
+            
             displayElem.innerHTML = output;
->>>>>>> 9fbdf0de
         }
         
         function loop() {
@@ -290,18 +314,21 @@
             render();
             requestAnimationFrame(loop);
         }
-        
-        // Initialize
+          // Initialize - force immediate dimension update and field initialization
         window.addEventListener('resize', () => {
             updateDimensions();
-            initializeFields();        }, { passive: true });
+            initializeFields();
+        }, { passive: true });
         
         updateDimensions();
         initializeFields();
+        
+        // Handle visibility changes for performance
         document.addEventListener('visibilitychange', () => {
             running = !document.hidden;
             if (running) requestAnimationFrame(loop);
         });
+        
         loop();
     </script>
 </body>
